{
    "_meta": {
        "hash": {
            "sha256": "715469f9181ff20d0213bacc7ba4b0695d39a79d8ce3bcc102257924662af787"
        },
        "pipfile-spec": 6,
        "requires": {
            "python_version": "3.6"
        },
        "sources": [
            {
                "name": "pypi",
                "url": "https://pypi.python.org/simple",
                "verify_ssl": true
            }
        ]
    },
    "default": {
        "adal": {
            "hashes": [
                "sha256:5a7f1e037c6290c6d7609cab33a9e5e988c2fbec5c51d1c4c649ee3faff37eaf",
                "sha256:fd17e5661f60634ddf96a569b95d34ccb8a98de60593d729c28bdcfe360eaad1"
            ],
            "version": "==1.2.2"
        },
        "asn1crypto": {
            "hashes": [
                "sha256:2f1adbb7546ed199e3c90ef23ec95c5cf3585bac7d11fb7eb562a3fe89c64e87",
                "sha256:9d5c20441baf0cb60a4ac34cc447c6c189024b6b4c6cd7877034f4965c464e49"
            ],
            "version": "==0.24.0"
        },
        "azure": {
            "hashes": [
                "sha256:7d6afa332fccffe1a9390bcfac5122317eec657c6029f144d794603a81cd0e50",
                "sha256:8bee1f569f700519e8cdfe210259c5c51fa96cee69ccae6b06f60d7224e334e6"
            ],
            "index": "pypi",
            "version": "==4.0.0"
        },
        "azure-applicationinsights": {
            "hashes": [
                "sha256:6e1839169bb6ffd2d2c21ee3f4afbdd068ea428ad47cf884ea3167ecf7fd0859",
                "sha256:c007a9cb7cee4852673e915220fca267e78f97f275f1a8f09b2266a55702462b"
            ],
            "version": "==0.1.0"
        },
        "azure-batch": {
            "hashes": [
                "sha256:017be21a9e6db92473d2e33170d5dd445596fc70d706f73552ac9c6b57a6ef1c",
                "sha256:cd71c7ebb5beab174b6225bbf79ae18d6db0c8d63227a7e514da0a75f138364c"
            ],
            "version": "==4.1.3"
        },
        "azure-common": {
            "hashes": [
                "sha256:53b1195b8f20943ccc0e71a17849258f7781bc6db1c72edc7d6c055f79bd54e3",
                "sha256:99ef36e74b6395329aada288764ce80504da16ecc8206cb9a72f55fb02e8b484"
            ],
            "version": "==1.1.23"
        },
        "azure-cosmosdb-nspkg": {
            "hashes": [
                "sha256:5d83961922812ffb6e23f7321550b2916abbd7480ec5b4a798417c4a682ff5e9",
                "sha256:acf691e692818d9a65c653c7a3485eb8e35c0bdc496bba652e5ea3905ba09cd8"
            ],
            "version": "==2.0.2"
        },
        "azure-cosmosdb-table": {
            "hashes": [
                "sha256:4a34c2c792036afc2a3811f4440ab967351e9ceee6542cc96453b63c678c0145",
                "sha256:a9c3d2a75b376a45f4bda84af28e698b7578544bb0e9eb7b53fedef3369634a0"
            ],
            "version": "==1.0.5"
        },
        "azure-datalake-store": {
            "hashes": [
                "sha256:10696c76716762739e5e77f25c1268314786cf8e999d6d8366af7245c82fc660",
                "sha256:5bc560ee108a1824e03ab926fbe5302b84c1e8d5742fa3a31e4cc0733ab58543"
            ],
            "version": "==0.0.46"
        },
        "azure-eventgrid": {
            "hashes": [
                "sha256:320440b915081be2d234da6513268384a811514be40076fa0b10eb2671c211b6",
                "sha256:c82c4bf6ea59aeec69ce8f95f1b6a4edc6d733874aeb056669c9d2806168c86e"
            ],
            "version": "==1.3.0"
        },
        "azure-graphrbac": {
            "hashes": [
                "sha256:825b397665f478fab511e521f3f3f4b64189cb9f6c2e7e873b3b7333dc533974",
                "sha256:f94b97bdcf774878fe2f8b8c46a5d6550a4ed891350ed0730c1561a24d488ee2"
            ],
            "version": "==0.40.0"
        },
        "azure-keyvault": {
            "hashes": [
                "sha256:37a8e5f376eb5a304fcd066d414b5d93b987e68f9212b0c41efa37d429aadd49",
                "sha256:dec5334cde846849dfe7896f2e98f17b4f4d75c316a4d30e7171ce71ca20713d"
            ],
            "version": "==1.1.0"
        },
        "azure-loganalytics": {
            "hashes": [
                "sha256:3ceb350def677a351f34b0a0d1637df6be0c6fe87ff32a5270b17f540f6da06e",
                "sha256:5a1bdb33e1fd3dfb275d9eec45ed8e1126eda51e9072ccf08a19922ee5e0ad98"
            ],
            "version": "==0.1.0"
        },
        "azure-mgmt": {
            "hashes": [
                "sha256:8dcbee7b323c3898ae92f5e2d88c3e6201f197ae48a712970929c4646cc2580a",
                "sha256:fdca6b5ecf17e5583f6fd3a20cd4e4e0335a3d91131d62b50cfef40d657234b2"
            ],
            "version": "==4.0.0"
        },
        "azure-mgmt-advisor": {
            "hashes": [
                "sha256:8fdcb41f760a216e6b835eaec11dba61822777b386139d83eee31f0ff63b05da",
                "sha256:9d166cc9868971d03ec852e900fa1f1b95d8829233eff2b1baf702bd34b9887b"
            ],
            "version": "==1.0.1"
        },
        "azure-mgmt-applicationinsights": {
            "hashes": [
                "sha256:929c30559692c77d424ca36f11e98f066c98e7eb7b742c44beadc082715f19df",
                "sha256:f10229eb9e3e9d0ad20188b8d14d67055e86f3815b43b75eedf96b654bee2a9b"
            ],
            "version": "==0.1.1"
        },
        "azure-mgmt-authorization": {
            "hashes": [
                "sha256:2b8504763ea8b1b475f2c3533b171bedb91ffae459f48f1f885ec8536df91093",
                "sha256:535de12ff4f628b62b939ae17cc6186226d7783bf02f242cdd3512ee03a6a40e"
            ],
            "version": "==0.50.0"
        },
        "azure-mgmt-batch": {
            "hashes": [
                "sha256:6e375ecdd5966ee9ee45b29c90a806388c27ceacc2cbd6dd406ff311b5d7da72",
                "sha256:d942e225180d07aae07a43e489ae0acbacd92651be3a019f4eb330a587028161"
            ],
            "version": "==5.0.1"
        },
        "azure-mgmt-batchai": {
            "hashes": [
                "sha256:b5f7df6a77fde0bd6b486762eb2c81750b6f1730ee1116689d2dfbd3e03dba95",
                "sha256:f1870b0f97d5001cdb66208e5a236c9717a0ed18b34dbfdb238a828f3ca2a683"
            ],
            "version": "==2.0.0"
        },
        "azure-mgmt-billing": {
            "hashes": [
                "sha256:3810cdda69ec1409191b292628fe6ba86ce5e0444723b960d91af4f401846ac3",
                "sha256:85f73bb3808a7d0d2543307e8f41e5b90a170ad6eeedd54fe7fcaac61b5b22d2"
            ],
            "version": "==0.2.0"
        },
        "azure-mgmt-cdn": {
            "hashes": [
                "sha256:0cdbe0914aec544884ef681e31950efa548d9bec6d6dc354e00c3dbdab9e76e3",
                "sha256:d80bfcbc342fa118d618c80ee2f3e163a2fa41d184f1d70a826020920dbc8a39"
            ],
            "version": "==3.1.0"
        },
        "azure-mgmt-cognitiveservices": {
            "hashes": [
                "sha256:36b406ee4b6652cd144a99309cd823ac1c726b0160120c14e4c35cb668f3f8ff",
                "sha256:c3247f2786b996a5f328ebdaf65d31507571979e004de7a5ed0ff280f95d80b4"
            ],
            "version": "==3.0.0"
        },
        "azure-mgmt-commerce": {
            "hashes": [
                "sha256:c48e84ed322fa9ddbc2d7fcca754c5e97171919be94f510bd2579cf5666684c3",
                "sha256:ddcd403bcaf6b7de2cbf1bc249b7db452b35dc1f0503f940368efc722dc0bc90"
            ],
            "version": "==1.0.1"
        },
        "azure-mgmt-compute": {
            "hashes": [
                "sha256:36f4682076bafb363cbdf17a839941208ce94a14d8a652005ee02399c4a71297",
                "sha256:93f32e68d322a04006296b89d219e8ccc5d5e52e788ec0a602563823e108e1f8"
            ],
            "version": "==4.6.2"
        },
        "azure-mgmt-consumption": {
            "hashes": [
                "sha256:36ea28bb2ed4bec7e4d643444085ba4debed20a01fbd87f599896a4bda3318bd",
                "sha256:9a85a89f30f224d261749be20b4616a0eb8948586f7f0f20573b8ea32f265189"
            ],
            "version": "==2.0.0"
        },
        "azure-mgmt-containerinstance": {
            "hashes": [
                "sha256:0e55fb1dddcc01a9d58a99095e5cca50252bb6c42150b225e552560fe29fd8a5",
                "sha256:b055386f04ba8433112b0df7fcbc260b5208828d7bb8c057e760fe596aa7a8cd"
            ],
            "version": "==1.5.0"
        },
        "azure-mgmt-containerregistry": {
            "hashes": [
                "sha256:7de7c542e29b441f3858447694c4e5ab933eeef74bce2dd5bdab32b6d521ecd3",
                "sha256:b24be1050d54f3158e8be7f6ad677f0c8888dddefd09fb8391ebfc73d40173a4"
            ],
            "version": "==2.8.0"
        },
        "azure-mgmt-containerservice": {
            "hashes": [
                "sha256:150fa5437726a97428ab107e4de155c950f8065834f43aa2dff5924d20d4b42c",
                "sha256:b75ceac9a18be75c4f6b1ee4e5320a3c75c78472b49d4ff7d374502d914f7594"
            ],
            "version": "==4.4.0"
        },
        "azure-mgmt-cosmosdb": {
            "hashes": [
                "sha256:a6e70527994d8ce7f4eeca80c7691bc9555adf90819848a9a30284a33b0cffe2",
                "sha256:d5f448e9e6733b83e2e6bde28267bb30620c5a3f1399e66dcfe04d0b80960094"
            ],
            "version": "==0.4.1"
        },
        "azure-mgmt-datafactory": {
            "hashes": [
                "sha256:63d6cad02ef4d9da788b148b69c708227085b2d948d805bbf54150c7a692393c",
                "sha256:6ee02286e9950b9f5b76589459f6d060a962faaab1f49c263a55d011e98b30bf"
            ],
            "version": "==0.6.0"
        },
        "azure-mgmt-datalake-analytics": {
            "hashes": [
                "sha256:0d64c4689a67d6138eb9ffbaff2eda2bace7d30b846401673183dcb42714de8f",
                "sha256:ac96c9777314831db37461f0602e75298bc25277ba7f4d0d3e7966a926669b7e"
            ],
            "version": "==0.6.0"
        },
        "azure-mgmt-datalake-nspkg": {
            "hashes": [
                "sha256:2ac6fa13c55b87112199c5fb03a3098cefebed5f44ac34ab3d39b399951b22c4",
                "sha256:3b9e2843f5d0fd6015bba13040dfc2f5fe9bc7b02c9d91dd578e8fe852d1b2dd",
                "sha256:deb192ba422f8b3ec272ce4e88736796f216f28ea5b03f28331d784b7a3f4880"
            ],
            "version": "==3.0.1"
        },
        "azure-mgmt-datalake-store": {
            "hashes": [
                "sha256:2af98236cd7eaa439b239bf761338c866996ce82e9c129b204e8851e5dc095dd",
                "sha256:9376d35495661d19f8acc5604f67b0bc59493b1835bbc480f9a1952f90017a4c"
            ],
            "version": "==0.5.0"
        },
        "azure-mgmt-datamigration": {
            "hashes": [
                "sha256:bb654d9f96166a5cf2638f821af5cee8b1c331257c69b053592375a4d2bb4d5e",
                "sha256:ea2920475f9e56e660003a06397228243042157d46674f8a09abaf2d0a933aed"
            ],
            "version": "==1.0.0"
        },
        "azure-mgmt-devspaces": {
            "hashes": [
                "sha256:220f1610c2cda584e4212611679868d8cc5bdd789d3f0dfa1259b64fc968f580",
                "sha256:4710dd59fc219ebfa4272dbbad58bf62093b52ce22bfd32a5c0279d2149471b5"
            ],
            "version": "==0.1.0"
        },
        "azure-mgmt-devtestlabs": {
            "hashes": [
                "sha256:7e91bb139b59cfaf1c1b2b0e3e21f091768c658c1879797757dedc6312f00c8c",
                "sha256:d416a6d0883b0d33a63c524db6455ee90a01a72a9d8757653e446bf4d3f69796"
            ],
            "version": "==2.2.0"
        },
        "azure-mgmt-dns": {
            "hashes": [
                "sha256:3730b1b3f545a5aa43c0fff07418b362a789eb7d81286e2bed90ffef88bfa5d0",
                "sha256:5b80546b0f182d7abe90c43025cd5ca7e6605224b4d5b872cca2456667f172ef"
            ],
            "version": "==2.1.0"
        },
        "azure-mgmt-eventgrid": {
            "hashes": [
                "sha256:824503b668137affa5b3782c6348c0bb6ab012c72fe47a3be9942c5639f82f8a",
                "sha256:9518e9d7e60ab90a7d18ae6a3f0049ca57588f8f9583ab40d442c2a5387cf94e"
            ],
            "version": "==1.0.0"
        },
        "azure-mgmt-eventhub": {
            "hashes": [
                "sha256:e86b20aa1f6f9c77a83d4af6e708823cc3593658bcea7b12228efc48e214d7da",
                "sha256:e9e8f219251e8296d17f14090488376adcdbab1ca8ffc3664b70c73015f368ff"
            ],
            "version": "==2.6.0"
        },
        "azure-mgmt-hanaonazure": {
            "hashes": [
                "sha256:9fe4dc0adeb772d13918e1d6126d83c7770b762f358487504c5f082f542d0189",
                "sha256:aec953c54809d0cc2f61f24d4d62a97f02c466bdc7906fd66f30120becf0c3df"
            ],
            "version": "==0.1.1"
        },
        "azure-mgmt-iotcentral": {
            "hashes": [
                "sha256:0d2101f3ea8a21ec3b29ee72d83e6ca606a241efec3b042cda8c656ad99b8fd2",
                "sha256:59f7c653ac7d6475d5d7900902a5d0e0fe7aad03224c47d70f2cf1e20d43a81d"
            ],
            "version": "==0.1.0"
        },
        "azure-mgmt-iothub": {
            "hashes": [
                "sha256:08388142ed6844f0a0e97d2740decf80ffc94f22adca174c15f60b9e2c2d14be",
                "sha256:77221c5b6ff7feabc2e6d44156e29fbee9098b34de044165d3532b64b678bdb1"
            ],
            "version": "==0.5.0"
        },
        "azure-mgmt-iothubprovisioningservices": {
            "hashes": [
                "sha256:2b3480a8ad2e535928da55de92b6127d02171768fed375b112274eb1e55268c1",
                "sha256:8c37acfd1c33aba845f2e0302ef7266cad31cba503cc990a48684659acb7b91d"
            ],
            "version": "==0.2.0"
        },
        "azure-mgmt-keyvault": {
            "hashes": [
                "sha256:05a15327a922441d2ba32add50a35c7f1b9225727cbdd3eeb98bc656e4684099",
                "sha256:406298b6236abf9e3bae3218df2fc89c25aee471b917eca7769ff5696fc8ec01"
            ],
            "version": "==1.1.0"
        },
        "azure-mgmt-loganalytics": {
            "hashes": [
                "sha256:c7315ff0ee4d618fb38dca68548ef4023a7a20ce00efe27eb2105a5426237d86",
                "sha256:f224b7d52f4369ce057c7f83e80da1d00a8887ad5c15606529e9c930e601088f"
            ],
            "version": "==0.2.0"
        },
        "azure-mgmt-logic": {
            "hashes": [
                "sha256:232c175e45582f7c547d3b50d93bd64aec37b400426962e4fd0cd235980ea110",
                "sha256:d163dfc32e3cfa84f3f8131a75d9e94f5c4595907332cc001e45bf7e4efd5add"
            ],
            "version": "==3.0.0"
        },
        "azure-mgmt-machinelearningcompute": {
            "hashes": [
                "sha256:4995ba9ee392eb4f5579e93dba9187b67007187e7fd022d6b417ec56e6761a6b",
                "sha256:7a52f85591114ef33a599dabbef840d872b7f599b7823e596af9490ec51b873f"
            ],
            "version": "==0.4.1"
        },
        "azure-mgmt-managementgroups": {
            "hashes": [
                "sha256:005e8289c2e1d8a8368c96790edf6a34e5c37b4096bce2eb8a923c6d5dc11fb2",
                "sha256:ff62d982edda634a36160cb1d15a367a9572a5acb419e5e7ad371e8c83bd47c7"
            ],
            "version": "==0.1.0"
        },
        "azure-mgmt-managementpartner": {
            "hashes": [
                "sha256:27a265cd1ec0fac022fb2f6024b16bffbe378c7a829d6f446c4ab8d94eaf6caf",
                "sha256:ae4ae9f50d00e51bc92408f81a152571305ccbc44ce462c166bca07950474e6d"
            ],
            "version": "==0.1.1"
        },
        "azure-mgmt-maps": {
            "hashes": [
                "sha256:a779b1ddbbcd95393e53f11b586dd26c42a709aaa226412a2df64d0da6807a80",
                "sha256:c120e210bb61768da29de24d28b82f8d42ae24e52396eb6569b499709e22f006"
            ],
            "version": "==0.1.0"
        },
        "azure-mgmt-marketplaceordering": {
            "hashes": [
                "sha256:6da12425cbab0cc62f246e7266b4d67aff6bdd031ecbe50c7542c2f2b2440ad4",
                "sha256:fb7a21f4a4a4b8d32bae600614f047a17993111374c9567ac11f241ada61d69f"
            ],
            "version": "==0.1.0"
        },
        "azure-mgmt-media": {
            "hashes": [
                "sha256:688b56daad16e84afc7ad788a1d0d2969e365317db0d6034dd428a08030d21aa",
                "sha256:6d68668b14c00b4c68f695f2bb69ff77af29034d440371c2bdd9c80187b1a08c"
            ],
            "version": "==1.0.0"
        },
        "azure-mgmt-monitor": {
            "hashes": [
                "sha256:838867a150694837e9c6141760ff0f20fe9e5b7ab88f9ba868fde1810855895e",
                "sha256:f1a58d483e3292ba4f7bbf3104573130c9265d6c9262e26b60cbfa950b5601e4"
            ],
            "version": "==0.5.2"
        },
        "azure-mgmt-msi": {
            "hashes": [
                "sha256:8622bc9a164169a0113728ebe7fd43a88189708ce6e10d4507247d6907987167",
                "sha256:e989e61753bf4eca0e688526b7c31c9a88082080acfb038fad17dda7f084a026"
            ],
            "version": "==0.2.0"
        },
        "azure-mgmt-network": {
            "hashes": [
                "sha256:57965d5c5182bcbe4ef70c23319a2714a5f473c650e18078ac055ad12c70e913",
                "sha256:c083f9da1af69ca8524d0a7e2f0235b025a628ad00308072c1e84662312a532a"
            ],
            "version": "==2.7.0"
        },
        "azure-mgmt-notificationhubs": {
            "hashes": [
                "sha256:abb1f5b6d9fa6e85a9d6c30ea2c23b0f61118cc3364c5e75ea94ea37dcc74890",
                "sha256:b00809d5f6fa6d3f3a9ddea700c35314bc3b2b819fddd0f6389d5aa15a1c8583"
            ],
            "version": "==2.1.0"
        },
        "azure-mgmt-nspkg": {
            "hashes": [
                "sha256:1c6f5134de78c8907e8b73a8ceaaf1f336a24193a543039994fe002bb5f7f39f",
                "sha256:8b2287f671529505b296005e6de9150b074344c2c7d1c805b3f053d081d58c52",
                "sha256:d638ea5fda3ed323db943feb29acaa200f5d8ff092078bf8d29d4a2f8ed16999"
            ],
            "version": "==3.0.2"
        },
        "azure-mgmt-policyinsights": {
            "hashes": [
                "sha256:49b88331bf823a030182ff492b728828c35758c7e49c8898a403bce5b210ba49",
                "sha256:ff94cb12d6e01bf1470c2a6af4ce6960669ab4209106153879ff97addc569ce1"
            ],
            "version": "==0.1.0"
        },
        "azure-mgmt-powerbiembedded": {
            "hashes": [
                "sha256:2f05be73f2a086c579a78fc900e3b2ae14ccde5bcec54e29dfc73e626b377476",
                "sha256:6f75fef7ff576383c8c6692ba5a1efa634e6eded99d0ff6e76fdc8327325fe2f"
            ],
            "version": "==2.0.0"
        },
        "azure-mgmt-rdbms": {
            "hashes": [
                "sha256:6d6f8e48c0458a67b4fd10ea4bb5f3e9b622784f4ef27c296af95a48d377dce5",
                "sha256:d9d4090010cbb64176ce094603f1298af7368ddb3a0cb606d5e972331285216d"
            ],
            "version": "==1.9.0"
        },
        "azure-mgmt-recoveryservices": {
            "hashes": [
                "sha256:29df3e58890492efdd80d608b7a0fd2006c8a908687c35b9b1f70af068c0f6e4",
                "sha256:e48f7769fb10a85ad857710c2cba47880166f69fe7da6b331771f129b21de95c"
            ],
            "version": "==0.3.0"
        },
        "azure-mgmt-recoveryservicesbackup": {
            "hashes": [
                "sha256:1e55b6cbb808df83576cef352ba0065f4878fe505299c0a4c5a97f4f1e5793df",
                "sha256:5c44bd73df6eb55382335f16a21aee62ddc8e271cd913b9147768f42aba59c3d"
            ],
            "version": "==0.3.0"
        },
        "azure-mgmt-redis": {
            "hashes": [
                "sha256:374a267b83ec4e71077b8afad537863fb93816c96407595cdd02973235356ded",
                "sha256:41d12cea5673b2e277ea298d85bab7d1fdbd0636ff6be08b15ee30a312c07d6d"
            ],
            "version": "==5.0.0"
        },
        "azure-mgmt-relay": {
            "hashes": [
                "sha256:1411e734573ce6166ac7a75fbfc0afb7d6b3f47a94d0b4999b6adf2709eba87c",
                "sha256:d9f987cf2998b8a354f331b2a71082c049193f1e1cd345812e14b9b821365acb"
            ],
            "version": "==0.1.0"
        },
        "azure-mgmt-reservations": {
            "hashes": [
                "sha256:40618a3700c47a788182649f238d985edf15b08b6577ea27557e70e2866ac171",
                "sha256:612acfa18f005c2ee5dda5c473b8bf6540d232db331b27be47de2608c5855adb"
            ],
            "version": "==0.2.1"
        },
        "azure-mgmt-resource": {
            "hashes": [
                "sha256:9c55503801db19fa88f1ab6b7ded6f7df543894c3e35b4e00993a471bd25e10c",
                "sha256:bc3d683dbd0289a278b79e55c9de8a5a3db03e3894484b2e5dbc95e4e9eb779c"
            ],
            "version": "==2.2.0"
        },
        "azure-mgmt-scheduler": {
            "hashes": [
                "sha256:59e7cced3ee9b93016efb8cf5f965ca11a463bb8e55f96a2f200b013426dd751",
                "sha256:c6e6edd386ddc4c21d54b1497c3397b970bc127b71809b51bd2391cb1f3d1a14"
            ],
            "version": "==2.0.0"
        },
        "azure-mgmt-search": {
            "hashes": [
                "sha256:92a40a1a7a9e3a82b6fa302042799e8d5a67d3996c20835af72afc14f1610501",
                "sha256:ea24482c56ceb2db2c22165ad7f389054567f7a2fa67e3c13df852b790bfc297"
            ],
            "version": "==2.1.0"
        },
        "azure-mgmt-servicebus": {
            "hashes": [
                "sha256:7d1e8c3dc05ffdfe496ae643290ce4de93a3bf814ffda69121223e3d7da12408",
                "sha256:cbc3fc8d8b8930452cf7d499856313da208eb66f62ade0091aa9bae0db2b1674"
            ],
            "version": "==0.5.3"
        },
        "azure-mgmt-servicefabric": {
            "hashes": [
                "sha256:0c1434e789d0c036c613855b898a385a4533656f45eafae3ef7af3ecf4d6a3e8",
                "sha256:b2bf2279b8ff8450c35e78e226231655021482fdbda27db09975ebfc983398ad"
            ],
            "version": "==0.2.0"
        },
        "azure-mgmt-signalr": {
            "hashes": [
                "sha256:37a79dfe21af4addbd9cdf248a260387caabdfdd60d2ba6f3174d28e96660655",
                "sha256:8a6266a59a5c69102e274806ccad3ac74b06fd2c226e16426bbe248fc2174903"
            ],
            "version": "==0.1.1"
        },
        "azure-mgmt-sql": {
            "hashes": [
                "sha256:43668705f17bd3532e2e489d368937eb19e7d0515638146c156982ace76e0743",
                "sha256:5da488a56d5265757b45747cf5fd22413eb089e606658d6e6d84fe3e9b07e4fa"
            ],
            "version": "==0.9.1"
        },
        "azure-mgmt-storage": {
            "hashes": [
                "sha256:512a29798833453f8c32a5b6d038a459649bbb5b9970ac23c982b5787057fa2b",
                "sha256:9577cea1f7a86ca1db6f14539bd05ce27f43ebe590cc7f23c943961a2c5c1cdc"
            ],
            "version": "==2.0.0"
        },
        "azure-mgmt-subscription": {
            "hashes": [
                "sha256:309b23f0de65f26da80c801e913b0c3b2aea8b90ba583d919f81fe6f329d3f1b",
                "sha256:a37925fb820cb86dfb57559846cc97c7e066fe0e64da7594175f4a4f5e50783c"
            ],
            "version": "==0.2.0"
        },
        "azure-mgmt-trafficmanager": {
            "hashes": [
                "sha256:126167eaa82b443b5b71394050ec292f45074701232bdbdda71f636e9b46516b",
                "sha256:65796588ffbeac45bf73668977131c317b64d6a3f32faecdc5cbf9683d48132c"
            ],
            "version": "==0.50.0"
        },
        "azure-mgmt-web": {
            "hashes": [
                "sha256:8ea0794eef22a257773c13269b94855ab79d36c342ad15a98135403c9785cc0a",
                "sha256:f4ddb4850314325db688241caa323fa80d811dc4590454d87f5c5b558557ea51"
            ],
            "version": "==0.35.0"
        },
        "azure-nspkg": {
            "hashes": [
                "sha256:1d0bbb2157cf57b1bef6c8c8e5b41133957364456c43b0a43599890023cca0a8",
                "sha256:31a060caca00ed1ebd369fc7fe01a56768c927e404ebc92268f4d9d636435e28",
                "sha256:e7d3cea6af63e667d87ba1ca4f8cd7cb4dfca678e4c55fc1cedb320760e39dd0"
            ],
            "version": "==3.0.2"
        },
        "azure-servicebus": {
            "hashes": [
                "sha256:30d5beaf73eaf40aba52fdd7f7f26dd8c3e639051dc19a5f2ab5f8e7832d68f7",
                "sha256:bb6a27afc8f1ea9ab46ff2371069243d45000d351d9b64e450b63d52409b934d"
            ],
            "version": "==0.21.1"
        },
        "azure-servicefabric": {
            "hashes": [
                "sha256:8724718ef48c2810dbd8609c193225fa1e037a2c9ce70c7263f5b031e2e8f208",
                "sha256:c82575cbdf95cc897c3230ea889d4e751d8760a2223857fe6fbeeea5b802e5e2"
            ],
            "version": "==6.3.0.0"
        },
        "azure-servicemanagement-legacy": {
            "hashes": [
                "sha256:282d48aae6aa002c59db6f651b68777a8f93692bb8e9b443113e6a8d5ce5e875",
                "sha256:c883ff8fa3d4f4cb7b9344e8cb7d92a9feca2aa5efd596237aeea89e5c10981d"
            ],
            "version": "==0.20.6"
        },
        "azure-storage-blob": {
            "hashes": [
                "sha256:6577e9ebca6fd1cf47795f88a1f0949c003fae62eeb6479a05631b765cf73b80",
                "sha256:f187a878e7a191f4e098159904f72b4146cf70e1aabaf6484ab4ba72fc6f252c"
            ],
            "version": "==1.5.0"
        },
        "azure-storage-common": {
            "hashes": [
                "sha256:4ec87c7537d457ec95252e0e46477e2c1ccf33774ffefd05d8544682cb0ae401",
                "sha256:de4817cce35a23d1c89563edc38b481ebd8da4655bdf32d26fa2b06095179e4a"
            ],
            "version": "==1.4.2"
        },
        "azure-storage-file": {
            "hashes": [
                "sha256:5217b0441b671246a8d5f506a459fa3af084eeb9297c5be3bbe95d75d23bac2f",
                "sha256:65831e66594cdda36e02f5566ea9d8a6ad35eca6691c28f1fbb49f23987752ff"
            ],
            "version": "==1.4.0"
        },
        "azure-storage-queue": {
            "hashes": [
                "sha256:0bafe9e61c0ce7b3f3ecadea21e931dab3248bd4989dc327a8666c5deae7f7ed",
                "sha256:d28e6f854ed5d719d62637c1b5c2b74d9c67584bc326de5ce41ba0af73e3a3f0"
            ],
            "version": "==1.4.0"
        },
        "boto3": {
            "hashes": [
<<<<<<< HEAD
                "sha256:01f1792838981191da87bed271f2b486841a282fcd78a3b5bac98e5b85c95ba8",
                "sha256:0f1f796abf85e53a8a50b893cbeccd93ee081184453127b663da4b97d72aa0cc"
            ],
            "index": "pypi",
            "version": "==1.9.197"
        },
        "botocore": {
            "hashes": [
                "sha256:6e7c49014430f73ba6ab638d4ad313f8522b8185e476fe1a57ce9cd50c596062",
                "sha256:78627966a280328e4a7018758e91e6413d5cae8387e08ab219e232689a92cb45"
            ],
            "version": "==1.12.197"
=======
                "sha256:3701eb13dbee1de3ecc6ed3c725929993933aa2ffdbb6fe8a4985d5c94d6a67a",
                "sha256:d32a19f1e373cfe7f1fbd22137489f69e08e61a904a09bd7235fbadcfc647789"
            ],
            "index": "pypi",
            "version": "==1.9.216"
        },
        "botocore": {
            "hashes": [
                "sha256:63ca29cf8a47b190886923c789a3f2b2a7e1665b5f6e22a97fed057af2e5f1af",
                "sha256:bebb869754459035fe45eac1f8a93a97dd8698522bc7f7ebde791e32311b035a"
            ],
            "version": "==1.12.216"
>>>>>>> e53051a7
        },
        "certifi": {
            "hashes": [
                "sha256:046832c04d4e752f37383b628bc601a7ea7211496b4638f6514d0e5b9acc4939",
                "sha256:945e3ba63a0b9f577b1395204e13c3a231f9bc0223888be653286534e5873695"
            ],
            "version": "==2019.6.16"
<<<<<<< HEAD
        },
        "cffi": {
            "hashes": [
                "sha256:041c81822e9f84b1d9c401182e174996f0bae9991f33725d059b771744290774",
                "sha256:046ef9a22f5d3eed06334d01b1e836977eeef500d9b78e9ef693f9380ad0b83d",
                "sha256:066bc4c7895c91812eff46f4b1c285220947d4aa46fa0a2651ff85f2afae9c90",
                "sha256:066c7ff148ae33040c01058662d6752fd73fbc8e64787229ea8498c7d7f4041b",
                "sha256:2444d0c61f03dcd26dbf7600cf64354376ee579acad77aef459e34efcb438c63",
                "sha256:300832850b8f7967e278870c5d51e3819b9aad8f0a2c8dbe39ab11f119237f45",
                "sha256:34c77afe85b6b9e967bd8154e3855e847b70ca42043db6ad17f26899a3df1b25",
                "sha256:46de5fa00f7ac09f020729148ff632819649b3e05a007d286242c4882f7b1dc3",
                "sha256:4aa8ee7ba27c472d429b980c51e714a24f47ca296d53f4d7868075b175866f4b",
                "sha256:4d0004eb4351e35ed950c14c11e734182591465a33e960a4ab5e8d4f04d72647",
                "sha256:4e3d3f31a1e202b0f5a35ba3bc4eb41e2fc2b11c1eff38b362de710bcffb5016",
                "sha256:50bec6d35e6b1aaeb17f7c4e2b9374ebf95a8975d57863546fa83e8d31bdb8c4",
                "sha256:55cad9a6df1e2a1d62063f79d0881a414a906a6962bc160ac968cc03ed3efcfb",
                "sha256:5662ad4e4e84f1eaa8efce5da695c5d2e229c563f9d5ce5b0113f71321bcf753",
                "sha256:59b4dc008f98fc6ee2bb4fd7fc786a8d70000d058c2bbe2698275bc53a8d3fa7",
                "sha256:73e1ffefe05e4ccd7bcea61af76f36077b914f92b76f95ccf00b0c1b9186f3f9",
                "sha256:a1f0fd46eba2d71ce1589f7e50a9e2ffaeb739fb2c11e8192aa2b45d5f6cc41f",
                "sha256:a2e85dc204556657661051ff4bab75a84e968669765c8a2cd425918699c3d0e8",
                "sha256:a5457d47dfff24882a21492e5815f891c0ca35fefae8aa742c6c263dac16ef1f",
                "sha256:a8dccd61d52a8dae4a825cdbb7735da530179fea472903eb871a5513b5abbfdc",
                "sha256:ae61af521ed676cf16ae94f30fe202781a38d7178b6b4ab622e4eec8cefaff42",
                "sha256:b012a5edb48288f77a63dba0840c92d0504aa215612da4541b7b42d849bc83a3",
                "sha256:d2c5cfa536227f57f97c92ac30c8109688ace8fa4ac086d19d0af47d134e2909",
                "sha256:d42b5796e20aacc9d15e66befb7a345454eef794fdb0737d1af593447c6c8f45",
                "sha256:dee54f5d30d775f525894d67b1495625dd9322945e7fee00731952e0368ff42d",
                "sha256:e070535507bd6aa07124258171be2ee8dfc19119c28ca94c9dfb7efd23564512",
                "sha256:e1ff2748c84d97b065cc95429814cdba39bcbd77c9c85c89344b317dc0d9cbff",
                "sha256:ed851c75d1e0e043cbf5ca9a8e1b13c4c90f3fbd863dacb01c0808e2b5204201"
            ],
            "version": "==1.12.3"
=======
>>>>>>> e53051a7
        },
        "chardet": {
            "hashes": [
                "sha256:84ab92ed1c4d4f16916e05906b6b75a6c0fb5db821cc65e70cbd64a3e2a5eaae",
                "sha256:fc323ffcaeaed0e0a02bf4d117757b98aed530d9ed4531e3e15460124c106691"
            ],
            "version": "==3.0.4"
        },
        "cryptography": {
            "hashes": [
                "sha256:24b61e5fcb506424d3ec4e18bca995833839bf13c59fc43e530e488f28d46b8c",
                "sha256:25dd1581a183e9e7a806fe0543f485103232f940fcfc301db65e630512cce643",
                "sha256:3452bba7c21c69f2df772762be0066c7ed5dc65df494a1d53a58b683a83e1216",
                "sha256:41a0be220dd1ed9e998f5891948306eb8c812b512dc398e5a01846d855050799",
                "sha256:5751d8a11b956fbfa314f6553d186b94aa70fdb03d8a4d4f1c82dcacf0cbe28a",
                "sha256:5f61c7d749048fa6e3322258b4263463bfccefecb0dd731b6561cb617a1d9bb9",
                "sha256:72e24c521fa2106f19623a3851e9f89ddfdeb9ac63871c7643790f872a305dfc",
                "sha256:7b97ae6ef5cba2e3bb14256625423413d5ce8d1abb91d4f29b6d1a081da765f8",
                "sha256:961e886d8a3590fd2c723cf07be14e2a91cf53c25f02435c04d39e90780e3b53",
                "sha256:96d8473848e984184b6728e2c9d391482008646276c3ff084a1bd89e15ff53a1",
                "sha256:ae536da50c7ad1e002c3eee101871d93abdc90d9c5f651818450a0d3af718609",
                "sha256:b0db0cecf396033abb4a93c95d1602f268b3a68bb0a9cc06a7cff587bb9a7292",
                "sha256:cfee9164954c186b191b91d4193989ca994703b2fff406f71cf454a2d3c7327e",
                "sha256:e6347742ac8f35ded4a46ff835c60e68c22a536a8ae5c4422966d06946b6d4c6",
                "sha256:f27d93f0139a3c056172ebb5d4f9056e770fdf0206c2f422ff2ebbad142e09ed",
                "sha256:f57b76e46a58b63d1c6375017f4564a28f19a5ca912691fd2e4261b3414b618d"
            ],
            "version": "==2.7"
        },
        "docutils": {
            "hashes": [
                "sha256:6c4f696463b79f1fb8ba0c594b63840ebd41f059e92b31957c46b74a4599b6d0",
                "sha256:9e4d7ecfc600058e07ba661411a2b7de2fd0fafa17d1a7f7361cd47b1175c827",
                "sha256:a2aeea129088da402665e92e0b25b04b073c04b2dce4ab65caaa38b7ce2e1a99"
            ],
            "version": "==0.15.2"
        },
        "faker": {
            "hashes": [
<<<<<<< HEAD
                "sha256:96ad7902706f2409a2d0c3de5132f69b413555a419bacec99d3f16e657895b47",
                "sha256:b3bb64aff9571510de6812df45122b633dbc6227e870edae3ed9430f94698521"
            ],
            "index": "pypi",
            "version": "==2.0.0"
=======
                "sha256:1d3f700e8dfcefd6e657118d71405d53e86974448aba78884f119bbd84c0cddf",
                "sha256:d5366e120191c5610fceeebfe1c298dc46da0277096f639c6dd7e2eaee0fa547"
            ],
            "index": "pypi",
            "version": "==2.0.1"
>>>>>>> e53051a7
        },
        "idna": {
            "hashes": [
                "sha256:c357b3f628cf53ae2c4c05627ecc484553142ca23264e593d327bcde5e9c3407",
                "sha256:ea8b7f6188e6fa117537c3df7da9fc686d485087abf6ac197f9c46432f7e4a3c"
            ],
            "version": "==2.8"
        },
        "isodate": {
            "hashes": [
                "sha256:2e364a3d5759479cdb2d37cce6b9376ea504db2ff90252a2e5b7cc89cc9ff2d8",
                "sha256:aa4d33c06640f5352aca96e4b81afd8ab3b47337cc12089822d6f322ac772c81"
            ],
            "version": "==0.6.0"
        },
        "jinja2": {
            "hashes": [
                "sha256:065c4f02ebe7f7cf559e49ee5a95fb800a9e4528727aec6f24402a5374c65013",
                "sha256:14dd6caf1527abb21f08f86c784eac40853ba93edb79552aa1e4b8aef1b61c7b"
            ],
            "index": "pypi",
            "version": "==2.10.1"
        },
        "jmespath": {
            "hashes": [
                "sha256:3720a4b1bd659dd2eecad0666459b9788813e032b83e7ba58578e48254e0a0e6",
                "sha256:bde2aef6f44302dfb30320115b17d030798de8c4110e28d5cf6cf91a7a31074c"
            ],
            "version": "==0.9.4"
        },
        "markupsafe": {
            "hashes": [
                "sha256:00bc623926325b26bb9605ae9eae8a215691f33cae5df11ca5424f06f2d1f473",
                "sha256:09027a7803a62ca78792ad89403b1b7a73a01c8cb65909cd876f7fcebd79b161",
                "sha256:09c4b7f37d6c648cb13f9230d847adf22f8171b1ccc4d5682398e77f40309235",
                "sha256:1027c282dad077d0bae18be6794e6b6b8c91d58ed8a8d89a89d59693b9131db5",
                "sha256:24982cc2533820871eba85ba648cd53d8623687ff11cbb805be4ff7b4c971aff",
                "sha256:29872e92839765e546828bb7754a68c418d927cd064fd4708fab9fe9c8bb116b",
                "sha256:43a55c2930bbc139570ac2452adf3d70cdbb3cfe5912c71cdce1c2c6bbd9c5d1",
                "sha256:46c99d2de99945ec5cb54f23c8cd5689f6d7177305ebff350a58ce5f8de1669e",
                "sha256:500d4957e52ddc3351cabf489e79c91c17f6e0899158447047588650b5e69183",
                "sha256:535f6fc4d397c1563d08b88e485c3496cf5784e927af890fb3c3aac7f933ec66",
                "sha256:62fe6c95e3ec8a7fad637b7f3d372c15ec1caa01ab47926cfdf7a75b40e0eac1",
                "sha256:6dd73240d2af64df90aa7c4e7481e23825ea70af4b4922f8ede5b9e35f78a3b1",
                "sha256:717ba8fe3ae9cc0006d7c451f0bb265ee07739daf76355d06366154ee68d221e",
                "sha256:79855e1c5b8da654cf486b830bd42c06e8780cea587384cf6545b7d9ac013a0b",
                "sha256:7c1699dfe0cf8ff607dbdcc1e9b9af1755371f92a68f706051cc8c37d447c905",
                "sha256:88e5fcfb52ee7b911e8bb6d6aa2fd21fbecc674eadd44118a9cc3863f938e735",
                "sha256:8defac2f2ccd6805ebf65f5eeb132adcf2ab57aa11fdf4c0dd5169a004710e7d",
                "sha256:98c7086708b163d425c67c7a91bad6e466bb99d797aa64f965e9d25c12111a5e",
                "sha256:9add70b36c5666a2ed02b43b335fe19002ee5235efd4b8a89bfcf9005bebac0d",
                "sha256:9bf40443012702a1d2070043cb6291650a0841ece432556f784f004937f0f32c",
                "sha256:ade5e387d2ad0d7ebf59146cc00c8044acbd863725f887353a10df825fc8ae21",
                "sha256:b00c1de48212e4cc9603895652c5c410df699856a2853135b3967591e4beebc2",
                "sha256:b1282f8c00509d99fef04d8ba936b156d419be841854fe901d8ae224c59f0be5",
                "sha256:b2051432115498d3562c084a49bba65d97cf251f5a331c64a12ee7e04dacc51b",
                "sha256:ba59edeaa2fc6114428f1637ffff42da1e311e29382d81b339c1817d37ec93c6",
                "sha256:c8716a48d94b06bb3b2524c2b77e055fb313aeb4ea620c8dd03a105574ba704f",
                "sha256:cd5df75523866410809ca100dc9681e301e3c27567cf498077e8551b6d20e42f",
                "sha256:e249096428b3ae81b08327a63a485ad0878de3fb939049038579ac0ef61e17e7"
            ],
            "version": "==1.1.1"
        },
        "msrest": {
            "hashes": [
                "sha256:27589fb400da7e1a98778688f70a0099e4fc6fea59d0f4835b4fbdad3bb8a6d9",
                "sha256:cda706a2ccfb032cf41fa8cc6575cbca29634fed2d226fc789e4a8daf44ab7c1"
            ],
            "version": "==0.6.9"
        },
        "msrestazure": {
            "hashes": [
                "sha256:070220fa9c86b55026360435b655d1d67ff4306fd1412687c400dc549e9647b7",
                "sha256:e9d525b11d88f1073744e128ae19a4e023e4085893cfcfd02483fdd4cee25091"
            ],
            "version": "==0.6.1"
        },
        "oauthlib": {
            "hashes": [
                "sha256:40a63637707e9163eda62d0f5345120c65e001a790480b8256448543c1f78f66",
                "sha256:b4d99ae8ccfb7d33ba9591b59355c64eef5241534aa3da2e4c0435346b84bc8e"
            ],
            "version": "==3.0.2"
        },
        "pycparser": {
            "hashes": [
                "sha256:a988718abfad80b6b157acce7bf130a30876d27603738ac39f140993246b25b3"
            ],
            "version": "==2.19"
        },
        "pyjwt": {
            "hashes": [
                "sha256:5c6eca3c2940464d106b99ba83b00c6add741c9becaec087fb7ccdefea71350e",
                "sha256:8d59a976fb773f3e6a39c85636357c4f0e242707394cadadd9814f5cbaa20e96"
            ],
            "version": "==1.7.1"
        },
        "python-dateutil": {
            "hashes": [
                "sha256:7e6584c74aeed623791615e26efd690f29817a27c73085b78e4bad02493df2fb",
                "sha256:c89805f6f4d64db21ed966fda138f8a5ed7a4fdbc1a8ee329ce1b74e3c74da9e"
            ],
            "markers": "python_version >= '2.7'",
            "version": "==2.8.0"
        },
        "requests": {
            "hashes": [
                "sha256:11e007a8a2aa0323f5a921e9e6a2d7e4e67d9877e85773fba9ba6419025cbeb4",
                "sha256:9cf5292fcd0f598c671cfc1e0d7d1a7f13bb8085e9a590f48c010551dc6c4b31"
            ],
            "index": "pypi",
            "version": "==2.22.0"
        },
        "requests-oauthlib": {
            "hashes": [
                "sha256:bd6533330e8748e94bf0b214775fed487d309b8b8fe823dc45641ebcd9a32f57",
                "sha256:d3ed0c8f2e3bbc6b344fa63d6f933745ab394469da38db16bdddb461c7e25140"
            ],
            "version": "==1.2.0"
        },
        "s3transfer": {
            "hashes": [
                "sha256:6efc926738a3cd576c2a79725fed9afde92378aa5c6a957e3af010cb019fac9d",
                "sha256:b780f2411b824cb541dbcd2c713d0cb61c7d1bcadae204cdddda2b35cef493ba"
            ],
            "version": "==0.2.1"
        },
        "six": {
            "hashes": [
                "sha256:3350809f0555b11f552448330d0b52d5f24c91a322ea4a15ef22629740f3761c",
                "sha256:d16a0141ec1a18405cd4ce8b4613101da75da0e9a7aec5bdd4fa804d0e0eba73"
            ],
            "version": "==1.12.0"
        },
        "text-unidecode": {
            "hashes": [
                "sha256:5a1375bb2ba7968740508ae38d92e1f889a0832913cb1c447d5e2046061a396d",
                "sha256:801e38bd550b943563660a91de8d4b6fa5df60a542be9093f7abf819f86050cc"
            ],
            "version": "==1.2"
        },
        "urllib3": {
            "hashes": [
                "sha256:b246607a25ac80bedac05c6f282e3cdaf3afb65420fd024ac94435cabe6e18d1",
                "sha256:dbe59173209418ae49d485b87d1681aefa36252ee85884c31346debd19463232"
            ],
            "markers": "python_version >= '3.4'",
            "version": "==1.25.3"
        }
    },
    "develop": {
        "astroid": {
            "hashes": [
                "sha256:6560e1e1749f68c64a4b5dee4e091fce798d2f0d84ebe638cf0e0585a343acf4",
                "sha256:b65db1bbaac9f9f4d190199bb8680af6f6f84fd3769a5ea883df8a91fe68b4c4"
            ],
            "version": "==2.2.5"
        },
        "attrs": {
            "hashes": [
                "sha256:69c0dbf2ed392de1cb5ec704444b08a5ef81680a61cb899dc08127123af36a79",
                "sha256:f0b870f674851ecbfbbbd364d6b5cbdff9dcedbc7f3f5e18a6891057f21fe399"
            ],
            "version": "==19.1.0"
        },
        "coverage": {
            "hashes": [
                "sha256:08907593569fe59baca0bf152c43f3863201efb6113ecb38ce7e97ce339805a6",
                "sha256:0be0f1ed45fc0c185cfd4ecc19a1d6532d72f86a2bac9de7e24541febad72650",
                "sha256:141f08ed3c4b1847015e2cd62ec06d35e67a3ac185c26f7635f4406b90afa9c5",
                "sha256:19e4df788a0581238e9390c85a7a09af39c7b539b29f25c89209e6c3e371270d",
                "sha256:23cc09ed395b03424d1ae30dcc292615c1372bfba7141eb85e11e50efaa6b351",
                "sha256:245388cda02af78276b479f299bbf3783ef0a6a6273037d7c60dc73b8d8d7755",
                "sha256:331cb5115673a20fb131dadd22f5bcaf7677ef758741312bee4937d71a14b2ef",
                "sha256:386e2e4090f0bc5df274e720105c342263423e77ee8826002dcffe0c9533dbca",
                "sha256:3a794ce50daee01c74a494919d5ebdc23d58873747fa0e288318728533a3e1ca",
                "sha256:60851187677b24c6085248f0a0b9b98d49cba7ecc7ec60ba6b9d2e5574ac1ee9",
                "sha256:63a9a5fc43b58735f65ed63d2cf43508f462dc49857da70b8980ad78d41d52fc",
                "sha256:6b62544bb68106e3f00b21c8930e83e584fdca005d4fffd29bb39fb3ffa03cb5",
                "sha256:6ba744056423ef8d450cf627289166da65903885272055fb4b5e113137cfa14f",
                "sha256:7494b0b0274c5072bddbfd5b4a6c6f18fbbe1ab1d22a41e99cd2d00c8f96ecfe",
                "sha256:826f32b9547c8091679ff292a82aca9c7b9650f9fda3e2ca6bf2ac905b7ce888",
                "sha256:93715dffbcd0678057f947f496484e906bf9509f5c1c38fc9ba3922893cda5f5",
                "sha256:9a334d6c83dfeadae576b4d633a71620d40d1c379129d587faa42ee3e2a85cce",
                "sha256:af7ed8a8aa6957aac47b4268631fa1df984643f07ef00acd374e456364b373f5",
                "sha256:bf0a7aed7f5521c7ca67febd57db473af4762b9622254291fbcbb8cd0ba5e33e",
                "sha256:bf1ef9eb901113a9805287e090452c05547578eaab1b62e4ad456fcc049a9b7e",
                "sha256:c0afd27bc0e307a1ffc04ca5ec010a290e49e3afbe841c5cafc5c5a80ecd81c9",
                "sha256:dd579709a87092c6dbee09d1b7cfa81831040705ffa12a1b248935274aee0437",
                "sha256:df6712284b2e44a065097846488f66840445eb987eb81b3cc6e4149e7b6982e1",
                "sha256:e07d9f1a23e9e93ab5c62902833bf3e4b1f65502927379148b6622686223125c",
                "sha256:e2ede7c1d45e65e209d6093b762e98e8318ddeff95317d07a27a2140b80cfd24",
                "sha256:e4ef9c164eb55123c62411f5936b5c2e521b12356037b6e1c2617cef45523d47",
                "sha256:eca2b7343524e7ba246cab8ff00cab47a2d6d54ada3b02772e908a45675722e2",
                "sha256:eee64c616adeff7db37cc37da4180a3a5b6177f5c46b187894e633f088fb5b28",
                "sha256:ef824cad1f980d27f26166f86856efe11eff9912c4fed97d3804820d43fa550c",
                "sha256:efc89291bd5a08855829a3c522df16d856455297cf35ae827a37edac45f466a7",
                "sha256:fa964bae817babece5aa2e8c1af841bebb6d0b9add8e637548809d040443fee0",
                "sha256:ff37757e068ae606659c28c3bd0d923f9d29a85de79bf25b2b34b148473b5025"
            ],
            "index": "pypi",
            "version": "==4.5.4"
        },
        "filelock": {
            "hashes": [
                "sha256:18d82244ee114f543149c66a6e0c14e9c4f8a1044b5cdaadd0f82159d6a6ff59",
                "sha256:929b7d63ec5b7d6b71b0fa5ac14e030b3f70b75747cef1b10da9b879fef15836"
            ],
            "version": "==3.0.12"
        },
        "importlib-metadata": {
            "hashes": [
                "sha256:23d3d873e008a513952355379d93cbcab874c58f4f034ff657c7a87422fa64e8",
                "sha256:80d2de76188eabfbfcf27e6a37342c2827801e59c4cc14b0371c56fed43820e3"
            ],
            "version": "==0.19"
        },
        "isort": {
            "hashes": [
                "sha256:54da7e92468955c4fceacd0c86bd0ec997b0e1ee80d97f67c35a78b719dccab1",
                "sha256:6e811fcb295968434526407adb8796944f1988c5b65e8139058f2014cbe100fd"
            ],
            "version": "==4.3.21"
        },
        "lazy-object-proxy": {
            "hashes": [
                "sha256:02b260c8deb80db09325b99edf62ae344ce9bc64d68b7a634410b8e9a568edbf",
                "sha256:18f9c401083a4ba6e162355873f906315332ea7035803d0fd8166051e3d402e3",
                "sha256:1f2c6209a8917c525c1e2b55a716135ca4658a3042b5122d4e3413a4030c26ce",
                "sha256:2f06d97f0ca0f414f6b707c974aaf8829c2292c1c497642f63824119d770226f",
                "sha256:616c94f8176808f4018b39f9638080ed86f96b55370b5a9463b2ee5c926f6c5f",
                "sha256:63b91e30ef47ef68a30f0c3c278fbfe9822319c15f34b7538a829515b84ca2a0",
                "sha256:77b454f03860b844f758c5d5c6e5f18d27de899a3db367f4af06bec2e6013a8e",
                "sha256:83fe27ba321e4cfac466178606147d3c0aa18e8087507caec78ed5a966a64905",
                "sha256:84742532d39f72df959d237912344d8a1764c2d03fe58beba96a87bfa11a76d8",
                "sha256:874ebf3caaf55a020aeb08acead813baf5a305927a71ce88c9377970fe7ad3c2",
                "sha256:9f5caf2c7436d44f3cec97c2fa7791f8a675170badbfa86e1992ca1b84c37009",
                "sha256:a0c8758d01fcdfe7ae8e4b4017b13552efa7f1197dd7358dc9da0576f9d0328a",
                "sha256:a4def978d9d28cda2d960c279318d46b327632686d82b4917516c36d4c274512",
                "sha256:ad4f4be843dace866af5fc142509e9b9817ca0c59342fdb176ab6ad552c927f5",
                "sha256:ae33dd198f772f714420c5ab698ff05ff900150486c648d29951e9c70694338e",
                "sha256:b4a2b782b8a8c5522ad35c93e04d60e2ba7f7dcb9271ec8e8c3e08239be6c7b4",
                "sha256:c462eb33f6abca3b34cdedbe84d761f31a60b814e173b98ede3c81bb48967c4f",
                "sha256:fd135b8d35dfdcdb984828c84d695937e58cc5f49e1c854eb311c4d6aa03f4f1"
            ],
            "version": "==1.4.2"
        },
        "mccabe": {
            "hashes": [
                "sha256:ab8a6258860da4b6677da4bd2fe5dc2c659cff31b3ee4f7f5d64e79735b80d42",
                "sha256:dd8d182285a0fe56bace7f45b5e7d1a6ebcbf524e8f3bd87eb0f125271b8831f"
            ],
            "version": "==0.6.1"
        },
<<<<<<< HEAD
        "packaging": {
            "hashes": [
                "sha256:0c98a5d0be38ed775798ece1b9727178c4469d9c3b4ada66e8e6b7849f8732af",
                "sha256:9e1cbf8c12b1f1ce0bb5344b8d7ecf66a6f8a6e91bcb0c84593ed6d3ab5c4ab3"
            ],
            "version": "==19.0"
=======
        "more-itertools": {
            "hashes": [
                "sha256:409cd48d4db7052af495b09dec721011634af3753ae1ef92d2b32f73a745f832",
                "sha256:92b8c4b06dac4f0611c0729b2f2ede52b2e1bac1ab48f089c7ddc12e26bb60c4"
            ],
            "version": "==7.2.0"
        },
        "packaging": {
            "hashes": [
                "sha256:a7ac867b97fdc07ee80a8058fe4435ccd274ecc3b0ed61d852d7d53055528cf9",
                "sha256:c491ca87294da7cc01902edbe30a5bc6c4c28172b5138ab4e4aa1b9d7bfaeafe"
            ],
            "version": "==19.1"
>>>>>>> e53051a7
        },
        "pluggy": {
            "hashes": [
                "sha256:0825a152ac059776623854c1543d65a4ad408eb3d33ee114dff91e57ec6ae6fc",
                "sha256:b9817417e95936bf75d85d3f8767f7df6cdde751fc40aed3bb3074cbcb77757c"
            ],
            "version": "==0.12.0"
        },
        "py": {
            "hashes": [
                "sha256:64f65755aee5b381cea27766a3a147c3f15b9b6b9ac88676de66ba2ae36793fa",
                "sha256:dc639b046a6e2cff5bbe40194ad65936d6ba360b52b3c3fe1d08a82dd50b5e53"
            ],
            "version": "==1.8.0"
        },
        "pylint": {
            "hashes": [
                "sha256:5d77031694a5fb97ea95e828c8d10fc770a1df6eb3906067aaed42201a8a6a09",
                "sha256:723e3db49555abaf9bf79dc474c6b9e2935ad82230b10c1138a71ea41ac0fff1"
            ],
            "index": "pypi",
            "version": "==2.3.1"
        },
        "pyparsing": {
            "hashes": [
<<<<<<< HEAD
                "sha256:43c5486cefefa536c9aab528881c992328f020eefe4f6d06332449c365218580",
                "sha256:d6c5ffe9d0305b9b977f7a642d36b9370954d1da7ada4c62393382cbadad4265"
            ],
            "version": "==2.4.1.1"
        },
        "pyyaml": {
            "hashes": [
                "sha256:57acc1d8533cbe51f6662a55434f0dbecfa2b9eaf115bede8f6fd00115a0c0d3",
                "sha256:588c94b3d16b76cfed8e0be54932e5729cc185caffaa5a451e7ad2f7ed8b4043",
                "sha256:68c8dd247f29f9a0d09375c9c6b8fdc64b60810ebf07ba4cdd64ceee3a58c7b7",
                "sha256:70d9818f1c9cd5c48bb87804f2efc8692f1023dac7f1a1a5c61d454043c1d265",
                "sha256:86a93cccd50f8c125286e637328ff4eef108400dd7089b46a7be3445eecfa391",
                "sha256:a0f329125a926876f647c9fa0ef32801587a12328b4a3c741270464e3e4fa778",
                "sha256:a3c252ab0fa1bb0d5a3f6449a4826732f3eb6c0270925548cac342bc9b22c225",
                "sha256:b4bb4d3f5e232425e25dda21c070ce05168a786ac9eda43768ab7f3ac2770955",
                "sha256:cd0618c5ba5bda5f4039b9398bb7fb6a317bb8298218c3de25c47c4740e4b95e",
                "sha256:ceacb9e5f8474dcf45b940578591c7f3d960e82f926c707788a570b51ba59190",
                "sha256:fe6a88094b64132c4bb3b631412e90032e8cfe9745a58370462240b8cb7553cd"
            ],
            "index": "pypi",
            "version": "==5.1.1"
=======
                "sha256:6f98a7b9397e206d78cc01df10131398f1c8b8510a2f4d97d9abd82e1aacdd80",
                "sha256:d9338df12903bbf5d65a0e4e87c2161968b10d2e489652bb47001d82a9b028b4"
            ],
            "version": "==2.4.2"
        },
        "pyyaml": {
            "hashes": [
                "sha256:0113bc0ec2ad727182326b61326afa3d1d8280ae1122493553fd6f4397f33df9",
                "sha256:01adf0b6c6f61bd11af6e10ca52b7d4057dd0be0343eb9283c878cf3af56aee4",
                "sha256:5124373960b0b3f4aa7df1707e63e9f109b5263eca5976c66e08b1c552d4eaf8",
                "sha256:5ca4f10adbddae56d824b2c09668e91219bb178a1eee1faa56af6f99f11bf696",
                "sha256:7907be34ffa3c5a32b60b95f4d95ea25361c951383a894fec31be7252b2b6f34",
                "sha256:7ec9b2a4ed5cad025c2278a1e6a19c011c80a3caaac804fd2d329e9cc2c287c9",
                "sha256:87ae4c829bb25b9fe99cf71fbb2140c448f534e24c998cc60f39ae4f94396a73",
                "sha256:9de9919becc9cc2ff03637872a440195ac4241c80536632fffeb6a1e25a74299",
                "sha256:a5a85b10e450c66b49f98846937e8cfca1db3127a9d5d1e31ca45c3d0bef4c5b",
                "sha256:b0997827b4f6a7c286c01c5f60384d218dca4ed7d9efa945c3e1aa623d5709ae",
                "sha256:b631ef96d3222e62861443cc89d6563ba3eeb816eeb96b2629345ab795e53681",
                "sha256:bf47c0607522fdbca6c9e817a6e81b08491de50f3766a7a0e6a5be7905961b41",
                "sha256:f81025eddd0327c7d4cfe9b62cf33190e1e736cc6e97502b3ec425f574b3e7a8"
            ],
            "index": "pypi",
            "version": "==5.1.2"
>>>>>>> e53051a7
        },
        "six": {
            "hashes": [
                "sha256:3350809f0555b11f552448330d0b52d5f24c91a322ea4a15ef22629740f3761c",
                "sha256:d16a0141ec1a18405cd4ce8b4613101da75da0e9a7aec5bdd4fa804d0e0eba73"
            ],
            "version": "==1.12.0"
        },
        "toml": {
            "hashes": [
                "sha256:229f81c57791a41d65e399fc06bf0848bab550a9dfd5ed66df18ce5f05e73d5c",
                "sha256:235682dd292d5899d361a811df37e04a8828a5b1da3115886b73cf81ebc9100e"
            ],
            "version": "==0.10.0"
        },
        "tox": {
            "hashes": [
                "sha256:dab0b0160dd187b654fc33d690ee1d7bf328bd5b8dc6ef3bb3cc468969c659ba",
                "sha256:ee35ffce74933a6c6ac10c9a0182e41763140a5a5070e21b114feca56eaccdcd"
            ],
            "index": "pypi",
            "version": "==3.13.2"
        },
        "typed-ast": {
            "hashes": [
                "sha256:18511a0b3e7922276346bcb47e2ef9f38fb90fd31cb9223eed42c85d1312344e",
                "sha256:262c247a82d005e43b5b7f69aff746370538e176131c32dda9cb0f324d27141e",
                "sha256:2b907eb046d049bcd9892e3076c7a6456c93a25bebfe554e931620c90e6a25b0",
                "sha256:354c16e5babd09f5cb0ee000d54cfa38401d8b8891eefa878ac772f827181a3c",
                "sha256:4e0b70c6fc4d010f8107726af5fd37921b666f5b31d9331f0bd24ad9a088e631",
                "sha256:630968c5cdee51a11c05a30453f8cd65e0cc1d2ad0d9192819df9978984529f4",
                "sha256:66480f95b8167c9c5c5c87f32cf437d585937970f3fc24386f313a4c97b44e34",
                "sha256:71211d26ffd12d63a83e079ff258ac9d56a1376a25bc80b1cdcdf601b855b90b",
                "sha256:95bd11af7eafc16e829af2d3df510cecfd4387f6453355188342c3e79a2ec87a",
                "sha256:bc6c7d3fa1325a0c6613512a093bc2a2a15aeec350451cbdf9e1d4bffe3e3233",
                "sha256:cc34a6f5b426748a507dd5d1de4c1978f2eb5626d51326e43280941206c209e1",
                "sha256:d755f03c1e4a51e9b24d899561fec4ccaf51f210d52abdf8c07ee2849b212a36",
                "sha256:d7c45933b1bdfaf9f36c579671fec15d25b06c8398f113dab64c18ed1adda01d",
                "sha256:d896919306dd0aa22d0132f62a1b78d11aaf4c9fc5b3410d3c666b818191630a",
                "sha256:ffde2fbfad571af120fcbfbbc61c72469e72f550d676c3342492a9dfdefb8f12"
            ],
            "markers": "implementation_name == 'cpython'",
            "version": "==1.4.0"
        },
        "virtualenv": {
            "hashes": [
<<<<<<< HEAD
                "sha256:6cb2e4c18d22dbbe283d0a0c31bb7d90771a606b2cb3415323eea008eaee6a9d",
                "sha256:909fe0d3f7c9151b2df0a2cb53e55bdb7b0d61469353ff7a49fd47b0f0ab9285"
            ],
            "version": "==16.7.2"
=======
                "sha256:94a6898293d07f84a98add34c4df900f8ec64a570292279f6d91c781d37fd305",
                "sha256:f6fc312c031f2d2344f885de114f1cb029dfcffd26aa6e57d2ee2296935c4e7d"
            ],
            "version": "==16.7.4"
>>>>>>> e53051a7
        },
        "wrapt": {
            "hashes": [
                "sha256:565a021fd19419476b9362b05eeaa094178de64f8361e44468f9e9d7843901e1"
            ],
            "version": "==1.11.2"
        },
        "zipp": {
            "hashes": [
<<<<<<< HEAD
                "sha256:4970c3758f4e89a7857a973b1e2a5d75bcdc47794442f2e2dd4fe8e0466e809a",
                "sha256:8a5712cfd3bb4248015eb3b0b3c54a5f6ee3f2425963ef2a0125b8bc40aafaec"
            ],
            "version": "==0.5.2"
=======
                "sha256:3718b1cbcd963c7d4c5511a8240812904164b7f381b647143a89d3b98f9bcd8e",
                "sha256:f06903e9f1f43b12d371004b4ac7b06ab39a44adc747266928ae6debfa7b3335"
            ],
            "version": "==0.6.0"
>>>>>>> e53051a7
        }
    }
}<|MERGE_RESOLUTION|>--- conflicted
+++ resolved
@@ -75,10 +75,10 @@
         },
         "azure-datalake-store": {
             "hashes": [
-                "sha256:10696c76716762739e5e77f25c1268314786cf8e999d6d8366af7245c82fc660",
-                "sha256:5bc560ee108a1824e03ab926fbe5302b84c1e8d5742fa3a31e4cc0733ab58543"
-            ],
-            "version": "==0.0.46"
+                "sha256:55bcbec99a35a52ea291518dadfd94c3b645e66d05ce927228289b93979ad3a5",
+                "sha256:d8e72b60b52b7875c23e386af6a90a2db7f580f75627aa5ffbda18e186180d39"
+            ],
+            "version": "==0.0.47"
         },
         "azure-eventgrid": {
             "hashes": [
@@ -610,20 +610,6 @@
         },
         "boto3": {
             "hashes": [
-<<<<<<< HEAD
-                "sha256:01f1792838981191da87bed271f2b486841a282fcd78a3b5bac98e5b85c95ba8",
-                "sha256:0f1f796abf85e53a8a50b893cbeccd93ee081184453127b663da4b97d72aa0cc"
-            ],
-            "index": "pypi",
-            "version": "==1.9.197"
-        },
-        "botocore": {
-            "hashes": [
-                "sha256:6e7c49014430f73ba6ab638d4ad313f8522b8185e476fe1a57ce9cd50c596062",
-                "sha256:78627966a280328e4a7018758e91e6413d5cae8387e08ab219e232689a92cb45"
-            ],
-            "version": "==1.12.197"
-=======
                 "sha256:3701eb13dbee1de3ecc6ed3c725929993933aa2ffdbb6fe8a4985d5c94d6a67a",
                 "sha256:d32a19f1e373cfe7f1fbd22137489f69e08e61a904a09bd7235fbadcfc647789"
             ],
@@ -636,7 +622,6 @@
                 "sha256:bebb869754459035fe45eac1f8a93a97dd8698522bc7f7ebde791e32311b035a"
             ],
             "version": "==1.12.216"
->>>>>>> e53051a7
         },
         "certifi": {
             "hashes": [
@@ -644,7 +629,6 @@
                 "sha256:945e3ba63a0b9f577b1395204e13c3a231f9bc0223888be653286534e5873695"
             ],
             "version": "==2019.6.16"
-<<<<<<< HEAD
         },
         "cffi": {
             "hashes": [
@@ -678,8 +662,6 @@
                 "sha256:ed851c75d1e0e043cbf5ca9a8e1b13c4c90f3fbd863dacb01c0808e2b5204201"
             ],
             "version": "==1.12.3"
-=======
->>>>>>> e53051a7
         },
         "chardet": {
             "hashes": [
@@ -719,19 +701,11 @@
         },
         "faker": {
             "hashes": [
-<<<<<<< HEAD
-                "sha256:96ad7902706f2409a2d0c3de5132f69b413555a419bacec99d3f16e657895b47",
-                "sha256:b3bb64aff9571510de6812df45122b633dbc6227e870edae3ed9430f94698521"
-            ],
-            "index": "pypi",
-            "version": "==2.0.0"
-=======
                 "sha256:1d3f700e8dfcefd6e657118d71405d53e86974448aba78884f119bbd84c0cddf",
                 "sha256:d5366e120191c5610fceeebfe1c298dc46da0277096f639c6dd7e2eaee0fa547"
             ],
             "index": "pypi",
             "version": "==2.0.1"
->>>>>>> e53051a7
         },
         "idna": {
             "hashes": [
@@ -811,10 +785,10 @@
         },
         "oauthlib": {
             "hashes": [
-                "sha256:40a63637707e9163eda62d0f5345120c65e001a790480b8256448543c1f78f66",
-                "sha256:b4d99ae8ccfb7d33ba9591b59355c64eef5241534aa3da2e4c0435346b84bc8e"
-            ],
-            "version": "==3.0.2"
+                "sha256:bee41cc35fcca6e988463cacc3bcb8a96224f470ca547e697b604cc697b2f889",
+                "sha256:df884cd6cbe20e32633f1db1072e9356f53638e4361bef4e8b03c9127c9328ea"
+            ],
+            "version": "==3.1.0"
         },
         "pycparser": {
             "hashes": [
@@ -986,14 +960,6 @@
             ],
             "version": "==0.6.1"
         },
-<<<<<<< HEAD
-        "packaging": {
-            "hashes": [
-                "sha256:0c98a5d0be38ed775798ece1b9727178c4469d9c3b4ada66e8e6b7849f8732af",
-                "sha256:9e1cbf8c12b1f1ce0bb5344b8d7ecf66a6f8a6e91bcb0c84593ed6d3ab5c4ab3"
-            ],
-            "version": "==19.0"
-=======
         "more-itertools": {
             "hashes": [
                 "sha256:409cd48d4db7052af495b09dec721011634af3753ae1ef92d2b32f73a745f832",
@@ -1007,7 +973,6 @@
                 "sha256:c491ca87294da7cc01902edbe30a5bc6c4c28172b5138ab4e4aa1b9d7bfaeafe"
             ],
             "version": "==19.1"
->>>>>>> e53051a7
         },
         "pluggy": {
             "hashes": [
@@ -1033,29 +998,6 @@
         },
         "pyparsing": {
             "hashes": [
-<<<<<<< HEAD
-                "sha256:43c5486cefefa536c9aab528881c992328f020eefe4f6d06332449c365218580",
-                "sha256:d6c5ffe9d0305b9b977f7a642d36b9370954d1da7ada4c62393382cbadad4265"
-            ],
-            "version": "==2.4.1.1"
-        },
-        "pyyaml": {
-            "hashes": [
-                "sha256:57acc1d8533cbe51f6662a55434f0dbecfa2b9eaf115bede8f6fd00115a0c0d3",
-                "sha256:588c94b3d16b76cfed8e0be54932e5729cc185caffaa5a451e7ad2f7ed8b4043",
-                "sha256:68c8dd247f29f9a0d09375c9c6b8fdc64b60810ebf07ba4cdd64ceee3a58c7b7",
-                "sha256:70d9818f1c9cd5c48bb87804f2efc8692f1023dac7f1a1a5c61d454043c1d265",
-                "sha256:86a93cccd50f8c125286e637328ff4eef108400dd7089b46a7be3445eecfa391",
-                "sha256:a0f329125a926876f647c9fa0ef32801587a12328b4a3c741270464e3e4fa778",
-                "sha256:a3c252ab0fa1bb0d5a3f6449a4826732f3eb6c0270925548cac342bc9b22c225",
-                "sha256:b4bb4d3f5e232425e25dda21c070ce05168a786ac9eda43768ab7f3ac2770955",
-                "sha256:cd0618c5ba5bda5f4039b9398bb7fb6a317bb8298218c3de25c47c4740e4b95e",
-                "sha256:ceacb9e5f8474dcf45b940578591c7f3d960e82f926c707788a570b51ba59190",
-                "sha256:fe6a88094b64132c4bb3b631412e90032e8cfe9745a58370462240b8cb7553cd"
-            ],
-            "index": "pypi",
-            "version": "==5.1.1"
-=======
                 "sha256:6f98a7b9397e206d78cc01df10131398f1c8b8510a2f4d97d9abd82e1aacdd80",
                 "sha256:d9338df12903bbf5d65a0e4e87c2161968b10d2e489652bb47001d82a9b028b4"
             ],
@@ -1079,7 +1021,6 @@
             ],
             "index": "pypi",
             "version": "==5.1.2"
->>>>>>> e53051a7
         },
         "six": {
             "hashes": [
@@ -1126,17 +1067,10 @@
         },
         "virtualenv": {
             "hashes": [
-<<<<<<< HEAD
-                "sha256:6cb2e4c18d22dbbe283d0a0c31bb7d90771a606b2cb3415323eea008eaee6a9d",
-                "sha256:909fe0d3f7c9151b2df0a2cb53e55bdb7b0d61469353ff7a49fd47b0f0ab9285"
-            ],
-            "version": "==16.7.2"
-=======
                 "sha256:94a6898293d07f84a98add34c4df900f8ec64a570292279f6d91c781d37fd305",
                 "sha256:f6fc312c031f2d2344f885de114f1cb029dfcffd26aa6e57d2ee2296935c4e7d"
             ],
             "version": "==16.7.4"
->>>>>>> e53051a7
         },
         "wrapt": {
             "hashes": [
@@ -1146,17 +1080,10 @@
         },
         "zipp": {
             "hashes": [
-<<<<<<< HEAD
-                "sha256:4970c3758f4e89a7857a973b1e2a5d75bcdc47794442f2e2dd4fe8e0466e809a",
-                "sha256:8a5712cfd3bb4248015eb3b0b3c54a5f6ee3f2425963ef2a0125b8bc40aafaec"
-            ],
-            "version": "==0.5.2"
-=======
                 "sha256:3718b1cbcd963c7d4c5511a8240812904164b7f381b647143a89d3b98f9bcd8e",
                 "sha256:f06903e9f1f43b12d371004b4ac7b06ab39a44adc747266928ae6debfa7b3335"
             ],
             "version": "==0.6.0"
->>>>>>> e53051a7
         }
     }
 }