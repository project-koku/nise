--- conflicted
+++ resolved
@@ -18,37 +18,37 @@
     "default": {
         "azure-core": {
             "hashes": [
-                "sha256:26273a254131f84269e8ea4464f3560c731f29c0c1f69ac99010845f239c1a8f",
-                "sha256:7c5ee397e48f281ec4dd773d67a0a47a0962ed6fa833036057f9ea067f688e74"
-            ],
-            "markers": "python_version >= '3.7'",
-            "version": "==1.30.1"
+                "sha256:a14dc210efcd608821aa472d9fb8e8d035d29b68993819147bc290a8ac224472",
+                "sha256:cf019c1ca832e96274ae85abd3d9f752397194d9fea3b41487290562ac8abe4a"
+            ],
+            "markers": "python_version >= '3.8'",
+            "version": "==1.30.2"
         },
         "azure-storage-blob": {
             "hashes": [
-                "sha256:13e16ba42fc54ac2c7e8f976062173a5c82b9ec0594728e134aac372965a11b0",
-                "sha256:c5530dc51c21c9564e4eb706cd499befca8819b10dd89716d3fc90d747556243"
-            ],
-            "index": "pypi",
-            "markers": "python_version >= '3.7'",
-            "version": "==12.19.1"
+                "sha256:de6b3bf3a90e9341a6bcb96a2ebe981dffff993e9045818f6549afea827a52a9",
+                "sha256:eeb91256e41d4b5b9bad6a87fd0a8ade07dd58aa52344e2c8d2746e27a017d3b"
+            ],
+            "index": "pypi",
+            "markers": "python_version >= '3.8'",
+            "version": "==12.20.0"
         },
         "boto3": {
             "hashes": [
-                "sha256:5627f6ecadb46fc7c9f8c368baf948f1b00a3fd2f8eb1275c254469853ad8fdb",
-                "sha256:bb8f433c04dcdffbd4a802df56c1c30f2be23b1161fd8fb45e4b76c1487ec122"
-            ],
-            "index": "pypi",
-            "markers": "python_version >= '3.8'",
-            "version": "==1.34.80"
+                "sha256:947c7a94ac3a2131142914a53afc3b1c5a572d6a79515bf2f0473188817cfcd6",
+                "sha256:f906c797a02d37a3b88fe4c97e4d72b387e19ab6f3096d2f573578f020fd9bf4"
+            ],
+            "index": "pypi",
+            "markers": "python_version >= '3.8'",
+            "version": "==1.34.141"
         },
         "botocore": {
             "hashes": [
-                "sha256:354a00f03faba52acc6f1a84fa4f035d48541633be98ccc24b59dc544f679f8b",
-                "sha256:8402262e819f3d46df504bbd781e770858c0130b90f660699f75ef3a63abca5a"
-            ],
-            "markers": "python_version >= '3.8'",
-            "version": "==1.34.80"
+                "sha256:0e661a452c0489b6d62a9c91fed3320d5690a524489a7e50afc8efadb994dba8",
+                "sha256:d2815c09037039a287461eddc07af895d798bc897e6ba4b08f5a12eaa9886ff1"
+            ],
+            "markers": "python_version >= '3.8'",
+            "version": "==1.34.141"
         },
         "cachetools": {
             "hashes": [
@@ -60,20 +60,11 @@
         },
         "certifi": {
             "hashes": [
-<<<<<<< HEAD
-                "sha256:0569859f95fc761b18b45ef421b1290a0f65f147e92a1e5eb3e635f9a5e4e66f",
-                "sha256:dc383c07b76109f368f6106eee2b593b04a011ea4d55f652c6ca24a754d1cdd1"
-            ],
-            "markers": "python_version >= '3.6'",
-            "version": "==2024.2.2"
-=======
                 "sha256:5a1e7645bc0ec61a09e26c36f6106dd4cf40c6db3a1fb6352b0244e7fb057c7b",
                 "sha256:c198e21b1289c2ab85ee4e67bb4b4ef3ead0892059901a8d5b622f24a1101e90"
             ],
-            "index": "pypi",
             "markers": "python_version >= '3.6'",
             "version": "==2024.7.4"
->>>>>>> 2783c624
         },
         "cffi": {
             "hashes": [
@@ -237,78 +228,78 @@
         },
         "cryptography": {
             "hashes": [
-                "sha256:0270572b8bd2c833c3981724b8ee9747b3ec96f699a9665470018594301439ee",
-                "sha256:111a0d8553afcf8eb02a4fea6ca4f59d48ddb34497aa8706a6cf536f1a5ec576",
-                "sha256:16a48c23a62a2f4a285699dba2e4ff2d1cff3115b9df052cdd976a18856d8e3d",
-                "sha256:1b95b98b0d2af784078fa69f637135e3c317091b615cd0905f8b8a087e86fa30",
-                "sha256:1f71c10d1e88467126f0efd484bd44bca5e14c664ec2ede64c32f20875c0d413",
-                "sha256:2424ff4c4ac7f6b8177b53c17ed5d8fa74ae5955656867f5a8affaca36a27abb",
-                "sha256:2bce03af1ce5a5567ab89bd90d11e7bbdff56b8af3acbbec1faded8f44cb06da",
-                "sha256:329906dcc7b20ff3cad13c069a78124ed8247adcac44b10bea1130e36caae0b4",
-                "sha256:37dd623507659e08be98eec89323469e8c7b4c1407c85112634ae3dbdb926fdd",
-                "sha256:3eaafe47ec0d0ffcc9349e1708be2aaea4c6dd4978d76bf6eb0cb2c13636c6fc",
-                "sha256:5e6275c09d2badf57aea3afa80d975444f4be8d3bc58f7f80d2a484c6f9485c8",
-                "sha256:6fe07eec95dfd477eb9530aef5bead34fec819b3aaf6c5bd6d20565da607bfe1",
-                "sha256:7367d7b2eca6513681127ebad53b2582911d1736dc2ffc19f2c3ae49997496bc",
-                "sha256:7cde5f38e614f55e28d831754e8a3bacf9ace5d1566235e39d91b35502d6936e",
-                "sha256:9481ffe3cf013b71b2428b905c4f7a9a4f76ec03065b05ff499bb5682a8d9ad8",
-                "sha256:98d8dc6d012b82287f2c3d26ce1d2dd130ec200c8679b6213b3c73c08b2b7940",
-                "sha256:a011a644f6d7d03736214d38832e030d8268bcff4a41f728e6030325fea3e400",
-                "sha256:a2913c5375154b6ef2e91c10b5720ea6e21007412f6437504ffea2109b5a33d7",
-                "sha256:a30596bae9403a342c978fb47d9b0ee277699fa53bbafad14706af51fe543d16",
-                "sha256:b03c2ae5d2f0fc05f9a2c0c997e1bc18c8229f392234e8a0194f202169ccd278",
-                "sha256:b6cd2203306b63e41acdf39aa93b86fb566049aeb6dc489b70e34bcd07adca74",
-                "sha256:b7ffe927ee6531c78f81aa17e684e2ff617daeba7f189f911065b2ea2d526dec",
-                "sha256:b8cac287fafc4ad485b8a9b67d0ee80c66bf3574f655d3b97ef2e1082360faf1",
-                "sha256:ba334e6e4b1d92442b75ddacc615c5476d4ad55cc29b15d590cc6b86efa487e2",
-                "sha256:ba3e4a42397c25b7ff88cdec6e2a16c2be18720f317506ee25210f6d31925f9c",
-                "sha256:c41fb5e6a5fe9ebcd58ca3abfeb51dffb5d83d6775405305bfa8715b76521922",
-                "sha256:cd2030f6650c089aeb304cf093f3244d34745ce0cfcc39f20c6fbfe030102e2a",
-                "sha256:cd65d75953847815962c84a4654a84850b2bb4aed3f26fadcc1c13892e1e29f6",
-                "sha256:e4985a790f921508f36f81831817cbc03b102d643b5fcb81cd33df3fa291a1a1",
-                "sha256:e807b3188f9eb0eaa7bbb579b462c5ace579f1cedb28107ce8b48a9f7ad3679e",
-                "sha256:f12764b8fffc7a123f641d7d049d382b73f96a34117e0b637b80643169cec8ac",
-                "sha256:f8837fe1d6ac4a8052a9a8ddab256bc006242696f03368a4009be7ee3075cdb7"
-            ],
-            "markers": "python_version >= '3.7'",
-            "version": "==42.0.5"
+                "sha256:013629ae70b40af70c9a7a5db40abe5d9054e6f4380e50ce769947b73bf3caad",
+                "sha256:2346b911eb349ab547076f47f2e035fc8ff2c02380a7cbbf8d87114fa0f1c583",
+                "sha256:2f66d9cd9147ee495a8374a45ca445819f8929a3efcd2e3df6428e46c3cbb10b",
+                "sha256:2f88d197e66c65be5e42cd72e5c18afbfae3f741742070e3019ac8f4ac57262c",
+                "sha256:31f721658a29331f895a5a54e7e82075554ccfb8b163a18719d342f5ffe5ecb1",
+                "sha256:343728aac38decfdeecf55ecab3264b015be68fc2816ca800db649607aeee648",
+                "sha256:5226d5d21ab681f432a9c1cf8b658c0cb02533eece706b155e5fbd8a0cdd3949",
+                "sha256:57080dee41209e556a9a4ce60d229244f7a66ef52750f813bfbe18959770cfba",
+                "sha256:5a94eccb2a81a309806027e1670a358b99b8fe8bfe9f8d329f27d72c094dde8c",
+                "sha256:6b7c4f03ce01afd3b76cf69a5455caa9cfa3de8c8f493e0d3ab7d20611c8dae9",
+                "sha256:7016f837e15b0a1c119d27ecd89b3515f01f90a8615ed5e9427e30d9cdbfed3d",
+                "sha256:81884c4d096c272f00aeb1f11cf62ccd39763581645b0812e99a91505fa48e0c",
+                "sha256:81d8a521705787afe7a18d5bfb47ea9d9cc068206270aad0b96a725022e18d2e",
+                "sha256:8d09d05439ce7baa8e9e95b07ec5b6c886f548deb7e0f69ef25f64b3bce842f2",
+                "sha256:961e61cefdcb06e0c6d7e3a1b22ebe8b996eb2bf50614e89384be54c48c6b63d",
+                "sha256:9c0c1716c8447ee7dbf08d6db2e5c41c688544c61074b54fc4564196f55c25a7",
+                "sha256:a0608251135d0e03111152e41f0cc2392d1e74e35703960d4190b2e0f4ca9c70",
+                "sha256:a0c5b2b0585b6af82d7e385f55a8bc568abff8923af147ee3c07bd8b42cda8b2",
+                "sha256:ad803773e9df0b92e0a817d22fd8a3675493f690b96130a5e24f1b8fabbea9c7",
+                "sha256:b297f90c5723d04bcc8265fc2a0f86d4ea2e0f7ab4b6994459548d3a6b992a14",
+                "sha256:ba4f0a211697362e89ad822e667d8d340b4d8d55fae72cdd619389fb5912eefe",
+                "sha256:c4783183f7cb757b73b2ae9aed6599b96338eb957233c58ca8f49a49cc32fd5e",
+                "sha256:c9bb2ae11bfbab395bdd072985abde58ea9860ed84e59dbc0463a5d0159f5b71",
+                "sha256:cafb92b2bc622cd1aa6a1dce4b93307792633f4c5fe1f46c6b97cf67073ec961",
+                "sha256:d45b940883a03e19e944456a558b67a41160e367a719833c53de6911cabba2b7",
+                "sha256:dc0fdf6787f37b1c6b08e6dfc892d9d068b5bdb671198c72072828b80bd5fe4c",
+                "sha256:dea567d1b0e8bc5764b9443858b673b734100c2871dc93163f58c46a97a83d28",
+                "sha256:dec9b018df185f08483f294cae6ccac29e7a6e0678996587363dc352dc65c842",
+                "sha256:e3ec3672626e1b9e55afd0df6d774ff0e953452886e06e0f1eb7eb0c832e8902",
+                "sha256:e599b53fd95357d92304510fb7bda8523ed1f79ca98dce2f43c115950aa78801",
+                "sha256:fa76fbb7596cc5839320000cdd5d0955313696d9511debab7ee7278fc8b5c84a",
+                "sha256:fff12c88a672ab9c9c1cf7b0c80e3ad9e2ebd9d828d955c126be4fd3e5578c9e"
+            ],
+            "markers": "python_version >= '3.7'",
+            "version": "==42.0.8"
         },
         "faker": {
             "hashes": [
-                "sha256:39d34c63f0d62ed574161e23fe32008917b923d18098ce94c2650fe16463b7d5",
-                "sha256:73f2bd886e8ce751e660c7d37a6c0a128aab5e1551359335bb79cfea0f4fabfc"
-            ],
-            "index": "pypi",
-            "markers": "python_version >= '3.8'",
-            "version": "==24.7.1"
+                "sha256:0f60978314973de02c00474c2ae899785a42b2cf4f41b7987e93c132a2b8a4a9",
+                "sha256:886ee28219be96949cd21ecc96c4c742ee1680e77f687b095202c8def1a08f06"
+            ],
+            "index": "pypi",
+            "markers": "python_version >= '3.8'",
+            "version": "==26.0.0"
         },
         "google-api-core": {
             "extras": [
                 "grpc"
             ],
             "hashes": [
-                "sha256:5a63aa102e0049abe85b5b88cb9409234c1f70afcda21ce1e40b285b9629c1d6",
-                "sha256:62d97417bfc674d6cef251e5c4d639a9655e00c45528c4364fbfebb478ce72a9"
-            ],
-            "markers": "python_version >= '3.7'",
-            "version": "==2.18.0"
+                "sha256:f12a9b8309b5e21d92483bbd47ce2c445861ec7d269ef6784ecc0ea8c1fa6125",
+                "sha256:f4695f1e3650b316a795108a76a1c416e6afb036199d1c1f1f110916df479ffd"
+            ],
+            "markers": "python_version >= '3.7'",
+            "version": "==2.19.1"
         },
         "google-auth": {
             "hashes": [
-                "sha256:672dff332d073227550ffc7457868ac4218d6c500b155fe6cc17d2b13602c360",
-                "sha256:d452ad095688cd52bae0ad6fafe027f6a6d6f560e810fec20914e17a09526415"
-            ],
-            "markers": "python_version >= '3.7'",
-            "version": "==2.29.0"
+                "sha256:49315be72c55a6a37d62819e3573f6b416aca00721f7e3e31a008d928bf64022",
+                "sha256:53326ea2ebec768070a94bee4e1b9194c9646ea0c2bd72422785bd0f9abfad7b"
+            ],
+            "markers": "python_version >= '3.7'",
+            "version": "==2.32.0"
         },
         "google-cloud-bigquery": {
             "hashes": [
-                "sha256:318aa3abab5f1900ee24f63ba8bd02b9cdafaa942d738b4dc14a4ef2cc2d925f",
-                "sha256:d3e62fe61138c658b8853c402e2d8fb9346c84e602e21e3a26584be10fc5b0a4"
-            ],
-            "index": "pypi",
-            "markers": "python_version >= '3.7'",
-            "version": "==3.20.1"
+                "sha256:5b2aff3205a854481117436836ae1403f11f2594e6810a98886afd57eda28509",
+                "sha256:7f0c371bc74d2a7fb74dacbc00ac0f90c8c2bec2289b51dd6685a275873b1ce9"
+            ],
+            "index": "pypi",
+            "markers": "python_version >= '3.7'",
+            "version": "==3.25.0"
         },
         "google-cloud-core": {
             "hashes": [
@@ -320,12 +311,12 @@
         },
         "google-cloud-storage": {
             "hashes": [
-                "sha256:91a06b96fb79cf9cdfb4e759f178ce11ea885c79938f89590344d079305f5852",
-                "sha256:dda485fa503710a828d01246bd16ce9db0823dc51bbca742ce96a6817d58669f"
-            ],
-            "index": "pypi",
-            "markers": "python_version >= '3.7'",
-            "version": "==2.16.0"
+                "sha256:49378abff54ef656b52dca5ef0f2eba9aa83dc2b2c72c78714b03a1a95fe9388",
+                "sha256:5b393bc766b7a3bc6f5407b9e665b2450d36282614b7945e570b3480a456d1e1"
+            ],
+            "index": "pypi",
+            "markers": "python_version >= '3.7'",
+            "version": "==2.17.0"
         },
         "google-crc32c": {
             "hashes": [
@@ -403,102 +394,85 @@
         },
         "google-resumable-media": {
             "hashes": [
-                "sha256:5f18f5fa9836f4b083162064a1c2c98c17239bfda9ca50ad970ccf905f3e625b",
-                "sha256:79543cfe433b63fd81c0844b7803aba1bb8950b47bedf7d980c38fa123937e08"
-            ],
-            "markers": "python_version >= '3.7'",
-            "version": "==2.7.0"
+                "sha256:103ebc4ba331ab1bfdac0250f8033627a2cd7cde09e7ccff9181e31ba4315b2c",
+                "sha256:eae451a7b2e2cdbaaa0fd2eb00cc8a1ee5e95e16b55597359cbc3d27d7d90e33"
+            ],
+            "markers": "python_version >= '3.7'",
+            "version": "==2.7.1"
         },
         "googleapis-common-protos": {
             "hashes": [
-                "sha256:17ad01b11d5f1d0171c06d3ba5c04c54474e883b66b949722b4938ee2694ef4e",
-                "sha256:ae45f75702f7c08b541f750854a678bd8f534a1a6bace6afe975f1d0a82d6632"
-            ],
-            "markers": "python_version >= '3.7'",
-            "version": "==1.63.0"
+                "sha256:27a2499c7e8aff199665b22741997e485eccc8645aa9176c7c988e6fae507945",
+                "sha256:27c5abdffc4911f28101e635de1533fb4cfd2c37fbaa9174587c799fac90aa87"
+            ],
+            "markers": "python_version >= '3.7'",
+            "version": "==1.63.2"
         },
         "grpcio": {
             "hashes": [
-                "sha256:12859468e8918d3bd243d213cd6fd6ab07208195dc140763c00dfe901ce1e1b4",
-                "sha256:1714e7bc935780bc3de1b3fcbc7674209adf5208ff825799d579ffd6cd0bd505",
-                "sha256:179bee6f5ed7b5f618844f760b6acf7e910988de77a4f75b95bbfaa8106f3c1e",
-                "sha256:1f1e7b36bdff50103af95a80923bf1853f6823dd62f2d2a2524b66ed74103e49",
-                "sha256:1faa02530b6c7426404372515fe5ddf66e199c2ee613f88f025c6f3bd816450c",
-                "sha256:22bccdd7b23c420a27fd28540fb5dcbc97dc6be105f7698cb0e7d7a420d0e362",
-                "sha256:23e2e04b83f347d0aadde0c9b616f4726c3d76db04b438fd3904b289a725267f",
-                "sha256:3227c667dccbe38f2c4d943238b887bac588d97c104815aecc62d2fd976e014b",
-                "sha256:359f821d4578f80f41909b9ee9b76fb249a21035a061a327f91c953493782c31",
-                "sha256:3952b581eb121324853ce2b191dae08badb75cd493cb4e0243368aa9e61cfd41",
-                "sha256:407b26b7f7bbd4f4751dbc9767a1f0716f9fe72d3d7e96bb3ccfc4aace07c8de",
-                "sha256:4187201a53f8561c015bc745b81a1b2d278967b8de35f3399b84b0695e281d5f",
-                "sha256:482ae2ae78679ba9ed5752099b32e5fe580443b4f798e1b71df412abf43375db",
-                "sha256:48611e4fa010e823ba2de8fd3f77c1322dd60cb0d180dc6630a7e157b205f7ea",
-                "sha256:48f7135c3de2f298b833be8b4ae20cafe37091634e91f61f5a7eb3d61ec6f660",
-                "sha256:4b49fd8fe9f9ac23b78437da94c54aa7e9996fbb220bac024a67469ce5d0825f",
-                "sha256:58f6c693d446964e3292425e1d16e21a97a48ba9172f2d0df9d7b640acb99243",
-                "sha256:5bd90b8c395f39bc82a5fb32a0173e220e3f401ff697840f4003e15b96d1befc",
-                "sha256:60dcd824df166ba266ee0cfaf35a31406cd16ef602b49f5d4dfb21f014b0dedd",
-                "sha256:6696ffe440333a19d8d128e88d440f91fb92c75a80ce4b44d55800e656a3ef1d",
-                "sha256:6c455e008fa86d9e9a9d85bb76da4277c0d7d9668a3bfa70dbe86e9f3c759947",
-                "sha256:71f11fd63365ade276c9d4a7b7df5c136f9030e3457107e1791b3737a9b9ed6a",
-                "sha256:73db2dc1b201d20ab7083e7041946910bb991e7e9761a0394bbc3c2632326483",
-                "sha256:77c339403db5a20ef4fed02e4d1a9a3d9866bf9c0afc77a42234677313ea22f3",
-                "sha256:833379943d1728a005e44103f17ecd73d058d37d95783eb8f0b28ddc1f54d7b2",
-                "sha256:83a17b303425104d6329c10eb34bba186ffa67161e63fa6cdae7776ff76df73f",
-                "sha256:83e7ccb85a74beaeae2634f10eb858a0ed1a63081172649ff4261f929bacfd22",
-                "sha256:844d1f3fb11bd1ed362d3fdc495d0770cfab75761836193af166fee113421d66",
-                "sha256:882020c87999d54667a284c7ddf065b359bd00251fcd70279ac486776dbf84ec",
-                "sha256:8999bf1b57172dbc7c3e4bb3c732658e918f5c333b2942243f10d0d653953ba9",
-                "sha256:9084086190cc6d628f282e5615f987288b95457292e969b9205e45b442276407",
-                "sha256:960edebedc6b9ada1ef58e1c71156f28689978188cd8cff3b646b57288a927d9",
-                "sha256:973c49086cabab773525f6077f95e5a993bfc03ba8fc32e32f2c279497780585",
-                "sha256:978121758711916d34fe57c1f75b79cdfc73952f1481bb9583399331682d36f7",
-                "sha256:9bd5c8a1af40ec305d001c60236308a67e25419003e9bb3ebfab5695a8d0b369",
-                "sha256:a10383035e864f386fe096fed5c47d27a2bf7173c56a6e26cffaaa5a361addb1",
-                "sha256:a485f0c2010c696be269184bdb5ae72781344cb4e60db976c59d84dd6354fac9",
-                "sha256:a7f615270fe534548112a74e790cd9d4f5509d744dd718cd442bf016626c22e4",
-                "sha256:b134d5d71b4e0837fff574c00e49176051a1c532d26c052a1e43231f252d813b",
-                "sha256:b2a0e71b0a2158aa4bce48be9f8f9eb45cbd17c78c7443616d00abbe2a509f6d",
-                "sha256:b50b09b4dc01767163d67e1532f948264167cd27f49e9377e3556c3cba1268e1",
-                "sha256:b5a4ea906db7dec694098435d84bf2854fe158eb3cd51e1107e571246d4d1d70",
-                "sha256:b7209117bbeebdfa5d898205cc55153a51285757902dd73c47de498ad4d11332",
-                "sha256:bba97b8e8883a8038606480d6b6772289f4c907f6ba780fa1f7b7da7dfd76f06",
-                "sha256:be0477cb31da67846a33b1a75c611f88bfbcd427fe17701b6317aefceee1b96f",
-                "sha256:c7fcc6a32e7b7b58f5a7d27530669337a5d587d4066060bcb9dee7a8c833dfb7",
-                "sha256:c8842ccbd8c0e253c1f189088228f9b433f7a93b7196b9e5b6f87dba393f5d5d",
-                "sha256:d1f6c96573dc09d50dbcbd91dbf71d5cf97640c9427c32584010fbbd4c0e0037",
-                "sha256:d9e52558b8b8c2f4ac05ac86344a7417ccdd2b460a59616de49eb6933b07a0bd",
-                "sha256:e3393b0823f938253370ebef033c9fd23d27f3eae8eb9a8f6264900c7ea3fb5a",
-                "sha256:e6c8c8693df718c5ecbc7babb12c69a4e3677fd11de8886f05ab22d4e6b1c43b",
-                "sha256:f8de7c8cef9261a2d0a62edf2ccea3d741a523c6b8a6477a340a1f2e417658de",
-                "sha256:fa7d28eb4d50b7cbe75bb8b45ed0da9a1dc5b219a0af59449676a29c2eed9698",
-                "sha256:fbe80577c7880911d3ad65e5ecc997416c98f354efeba2f8d0f9112a67ed65a5"
-            ],
-            "markers": "python_version >= '3.7'",
-            "version": "==1.62.1"
+                "sha256:03b43d0ccf99c557ec671c7dede64f023c7da9bb632ac65dbc57f166e4970040",
+                "sha256:0a12ddb1678ebc6a84ec6b0487feac020ee2b1659cbe69b80f06dbffdb249122",
+                "sha256:0a2813093ddb27418a4c99f9b1c223fab0b053157176a64cc9db0f4557b69bd9",
+                "sha256:0cc79c982ccb2feec8aad0e8fb0d168bcbca85bc77b080d0d3c5f2f15c24ea8f",
+                "sha256:1257b76748612aca0f89beec7fa0615727fd6f2a1ad580a9638816a4b2eb18fd",
+                "sha256:1262402af5a511c245c3ae918167eca57342c72320dffae5d9b51840c4b2f86d",
+                "sha256:19264fc964576ddb065368cae953f8d0514ecc6cb3da8903766d9fb9d4554c33",
+                "sha256:198908f9b22e2672a998870355e226a725aeab327ac4e6ff3a1399792ece4762",
+                "sha256:1de403fc1305fd96cfa75e83be3dee8538f2413a6b1685b8452301c7ba33c294",
+                "sha256:20405cb8b13fd779135df23fabadc53b86522d0f1cba8cca0e87968587f50650",
+                "sha256:2981c7365a9353f9b5c864595c510c983251b1ab403e05b1ccc70a3d9541a73b",
+                "sha256:2c3c1b90ab93fed424e454e93c0ed0b9d552bdf1b0929712b094f5ecfe7a23ad",
+                "sha256:39b9d0acaa8d835a6566c640f48b50054f422d03e77e49716d4c4e8e279665a1",
+                "sha256:3b64ae304c175671efdaa7ec9ae2cc36996b681eb63ca39c464958396697daff",
+                "sha256:4657d24c8063e6095f850b68f2d1ba3b39f2b287a38242dcabc166453e950c59",
+                "sha256:4d6dab6124225496010bd22690f2d9bd35c7cbb267b3f14e7a3eb05c911325d4",
+                "sha256:55260032b95c49bee69a423c2f5365baa9369d2f7d233e933564d8a47b893027",
+                "sha256:55697ecec192bc3f2f3cc13a295ab670f51de29884ca9ae6cd6247df55df2502",
+                "sha256:5841dd1f284bd1b3d8a6eca3a7f062b06f1eec09b184397e1d1d43447e89a7ae",
+                "sha256:58b1041e7c870bb30ee41d3090cbd6f0851f30ae4eb68228955d973d3efa2e61",
+                "sha256:5e42634a989c3aa6049f132266faf6b949ec2a6f7d302dbb5c15395b77d757eb",
+                "sha256:5e56462b05a6f860b72f0fa50dca06d5b26543a4e88d0396259a07dc30f4e5aa",
+                "sha256:5f8b75f64d5d324c565b263c67dbe4f0af595635bbdd93bb1a88189fc62ed2e5",
+                "sha256:62b4e6eb7bf901719fce0ca83e3ed474ae5022bb3827b0a501e056458c51c0a1",
+                "sha256:6503b64c8b2dfad299749cad1b595c650c91e5b2c8a1b775380fcf8d2cbba1e9",
+                "sha256:6c024ffc22d6dc59000faf8ad781696d81e8e38f4078cb0f2630b4a3cf231a90",
+                "sha256:73819689c169417a4f978e562d24f2def2be75739c4bed1992435d007819da1b",
+                "sha256:75dbbf415026d2862192fe1b28d71f209e2fd87079d98470db90bebe57b33179",
+                "sha256:8caee47e970b92b3dd948371230fcceb80d3f2277b3bf7fbd7c0564e7d39068e",
+                "sha256:8d51dd1c59d5fa0f34266b80a3805ec29a1f26425c2a54736133f6d87fc4968a",
+                "sha256:940e3ec884520155f68a3b712d045e077d61c520a195d1a5932c531f11883489",
+                "sha256:a011ac6c03cfe162ff2b727bcb530567826cec85eb8d4ad2bfb4bd023287a52d",
+                "sha256:a3a035c37ce7565b8f4f35ff683a4db34d24e53dc487e47438e434eb3f701b2a",
+                "sha256:a5e771d0252e871ce194d0fdcafd13971f1aae0ddacc5f25615030d5df55c3a2",
+                "sha256:ac15b6c2c80a4d1338b04d42a02d376a53395ddf0ec9ab157cbaf44191f3ffdd",
+                "sha256:b1a82e0b9b3022799c336e1fc0f6210adc019ae84efb7321d668129d28ee1efb",
+                "sha256:bac71b4b28bc9af61efcdc7630b166440bbfbaa80940c9a697271b5e1dabbc61",
+                "sha256:bbc5b1d78a7822b0a84c6f8917faa986c1a744e65d762ef6d8be9d75677af2ca",
+                "sha256:c1a786ac592b47573a5bb7e35665c08064a5d77ab88a076eec11f8ae86b3e3f6",
+                "sha256:c84ad903d0d94311a2b7eea608da163dace97c5fe9412ea311e72c3684925602",
+                "sha256:d4d29cc612e1332237877dfa7fe687157973aab1d63bd0f84cf06692f04c0367",
+                "sha256:e3d9f8d1221baa0ced7ec7322a981e28deb23749c76eeeb3d33e18b72935ab62",
+                "sha256:e7cd5c1325f6808b8ae31657d281aadb2a51ac11ab081ae335f4f7fc44c1721d",
+                "sha256:ed6091fa0adcc7e4ff944090cf203a52da35c37a130efa564ded02b7aff63bcd",
+                "sha256:ee73a2f5ca4ba44fa33b4d7d2c71e2c8a9e9f78d53f6507ad68e7d2ad5f64a22",
+                "sha256:f10193c69fc9d3d726e83bbf0f3d316f1847c3071c8c93d8090cf5f326b14309"
+            ],
+            "version": "==1.64.1"
         },
         "grpcio-status": {
             "hashes": [
-                "sha256:3431c8abbab0054912c41df5c72f03ddf3b7a67be8a287bb3c18a3456f96ff77",
-                "sha256:af0c3ab85da31669f21749e8d53d669c061ebc6ce5637be49a46edcb7aa8ab17"
-            ],
-            "version": "==1.62.1"
+                "sha256:2ec6e0777958831484a517e32b6ffe0a4272242eae81bff2f5c3707fa58b40e3",
+                "sha256:c50bd14eb6506d8580a6c553bea463d7c08499b2c0e93f6d1864c5e8eabb1066"
+            ],
+            "version": "==1.64.1"
         },
         "idna": {
             "hashes": [
-<<<<<<< HEAD
-                "sha256:9ecdbbd083b06798ae1e86adcbfe8ab1479cf864e4ee30fe4e46a003d12491ca",
-                "sha256:c05567e9c24a6b9faaa835c4821bad0590fbb9d5779e7caa6e1cc4978e7eb24f"
-            ],
-            "markers": "python_version >= '3.5'",
-            "version": "==3.6"
-=======
                 "sha256:028ff3aadf0609c1fd278d8ea3089299412a7a8b9bd005dd08b9f8285bcb5cfc",
                 "sha256:82fee1fc78add43492d3a1898bfa6d8a904cc97d8427f683ed8e798d07761aa0"
             ],
             "markers": "python_version >= '3.5'",
             "version": "==3.7"
->>>>>>> 2783c624
         },
         "isodate": {
             "hashes": [
@@ -589,100 +563,47 @@
             ],
             "markers": "python_version >= '3.7'",
             "version": "==2.1.5"
-<<<<<<< HEAD
-=======
-        },
-        "msrest": {
-            "hashes": [
-                "sha256:21120a810e1233e5e6cc7fe40b474eeb4ec6f757a15d7cf86702c369f9567c32",
-                "sha256:6e7661f46f3afd88b75667b7187a92829924446c7ea1d169be8c4bb7eeb788b9"
-            ],
-            "markers": "python_version >= '3.6'",
-            "version": "==0.7.1"
-        },
-        "numpy": {
-            "hashes": [
-                "sha256:04640dab83f7c6c85abf9cd729c5b65f1ebd0ccf9de90b270cd61935eef0197f",
-                "sha256:1452241c290f3e2a312c137a9999cdbf63f78864d63c79039bda65ee86943f61",
-                "sha256:222e40d0e2548690405b0b3c7b21d1169117391c2e82c378467ef9ab4c8f0da7",
-                "sha256:2541312fbf09977f3b3ad449c4e5f4bb55d0dbf79226d7724211acc905049400",
-                "sha256:31f13e25b4e304632a4619d0e0777662c2ffea99fcae2029556b17d8ff958aef",
-                "sha256:4602244f345453db537be5314d3983dbf5834a9701b7723ec28923e2889e0bb2",
-                "sha256:4979217d7de511a8d57f4b4b5b2b965f707768440c17cb70fbf254c4b225238d",
-                "sha256:4c21decb6ea94057331e111a5bed9a79d335658c27ce2adb580fb4d54f2ad9bc",
-                "sha256:6620c0acd41dbcb368610bb2f4d83145674040025e5536954782467100aa8835",
-                "sha256:692f2e0f55794943c5bfff12b3f56f99af76f902fc47487bdfe97856de51a706",
-                "sha256:7215847ce88a85ce39baf9e89070cb860c98fdddacbaa6c0da3ffb31b3350bd5",
-                "sha256:79fc682a374c4a8ed08b331bef9c5f582585d1048fa6d80bc6c35bc384eee9b4",
-                "sha256:7ffe43c74893dbf38c2b0a1f5428760a1a9c98285553c89e12d70a96a7f3a4d6",
-                "sha256:80f5e3a4e498641401868df4208b74581206afbee7cf7b8329daae82676d9463",
-                "sha256:95f7ac6540e95bc440ad77f56e520da5bf877f87dca58bd095288dce8940532a",
-                "sha256:9667575fb6d13c95f1b36aca12c5ee3356bf001b714fc354eb5465ce1609e62f",
-                "sha256:a5425b114831d1e77e4b5d812b69d11d962e104095a5b9c3b641a218abcc050e",
-                "sha256:b4bea75e47d9586d31e892a7401f76e909712a0fd510f58f5337bea9572c571e",
-                "sha256:b7b1fc9864d7d39e28f41d089bfd6353cb5f27ecd9905348c24187a768c79694",
-                "sha256:befe2bf740fd8373cf56149a5c23a0f601e82869598d41f8e188a0e9869926f8",
-                "sha256:c0bfb52d2169d58c1cdb8cc1f16989101639b34c7d3ce60ed70b19c63eba0b64",
-                "sha256:d11efb4dbecbdf22508d55e48d9c8384db795e1b7b51ea735289ff96613ff74d",
-                "sha256:dd80e219fd4c71fc3699fc1dadac5dcf4fd882bfc6f7ec53d30fa197b8ee22dc",
-                "sha256:e2926dac25b313635e4d6cf4dc4e51c8c0ebfed60b801c799ffc4c32bf3d1254",
-                "sha256:e98f220aa76ca2a977fe435f5b04d7b3470c0a2e6312907b37ba6068f26787f2",
-                "sha256:ed094d4f0c177b1b8e7aa9cba7d6ceed51c0e569a5318ac0ca9a090680a6a1b1",
-                "sha256:f136bab9c2cfd8da131132c2cf6cc27331dd6fae65f95f69dcd4ae3c3639c810",
-                "sha256:f3a86ed21e4f87050382c7bc96571755193c4c1392490744ac73d660e8f564a9"
-            ],
-            "markers": "python_version >= '3.8'",
-            "version": "==1.24.4"
-        },
-        "oauthlib": {
-            "hashes": [
-                "sha256:8139f29aac13e25d502680e9e19963e83f16838d48a0d71c287fe40e7067fbca",
-                "sha256:9859c40929662bec5d64f34d01c99e093149682a3f38915dc0655d5a633dd918"
-            ],
-            "markers": "python_version >= '3.6'",
-            "version": "==3.2.2"
->>>>>>> 2783c624
         },
         "oci": {
             "hashes": [
-                "sha256:5ff0bdbd35df3b163191caabce79e4ed901a245ef7bb26edc4bfca520826f7ec",
-                "sha256:810c862c967755d5a965590598d410b259407e2fa9a84fb5934849382032a22f"
-            ],
-            "index": "pypi",
-            "version": "==2.125.2"
+                "sha256:0997bc4d77737c142dc44ee63332d81df8c1e834e76d3deb24a9f52ddcd84c27",
+                "sha256:9a1363f40b4d679be2997452b8836781a56adb1f5267b0abad5617a7e2a9af9a"
+            ],
+            "index": "pypi",
+            "version": "==2.129.2"
         },
         "packaging": {
             "hashes": [
-                "sha256:2ddfb553fdf02fb784c234c7ba6ccc288296ceabec964ad2eae3777778130bc5",
-                "sha256:eb82c5e3e56209074766e6885bb04b8c38a0c015d0a30036ebe7ece34c9989e9"
-            ],
-            "markers": "python_version >= '3.7'",
-            "version": "==24.0"
+                "sha256:026ed72c8ed3fcce5bf8950572258698927fd1dbda10a5e981cdf0ac37f4f002",
+                "sha256:5b8f2217dbdbd2f7f384c41c628544e6d52f2d0f53c6d0c3ea61aa5d1d7ff124"
+            ],
+            "markers": "python_version >= '3.8'",
+            "version": "==24.1"
         },
         "proto-plus": {
             "hashes": [
-                "sha256:89075171ef11988b3fa157f5dbd8b9cf09d65fffee97e29ce403cd8defba19d2",
-                "sha256:a829c79e619e1cf632de091013a4173deed13a55f326ef84f05af6f50ff4c82c"
-            ],
-            "markers": "python_version >= '3.6'",
-            "version": "==1.23.0"
+                "sha256:30b72a5ecafe4406b0d339db35b56c4059064e69227b8c3bda7462397f966445",
+                "sha256:402576830425e5f6ce4c2a6702400ac79897dab0b4343821aa5188b0fab81a12"
+            ],
+            "markers": "python_version >= '3.7'",
+            "version": "==1.24.0"
         },
         "protobuf": {
             "hashes": [
-                "sha256:19b270aeaa0099f16d3ca02628546b8baefe2955bbe23224aaf856134eccf1e4",
-                "sha256:209ba4cc916bab46f64e56b85b090607a676f66b473e6b762e6f1d9d591eb2e8",
-                "sha256:25b5d0b42fd000320bd7830b349e3b696435f3b329810427a6bcce6a5492cc5c",
-                "sha256:7c8daa26095f82482307bc717364e7c13f4f1c99659be82890dcfc215194554d",
-                "sha256:c053062984e61144385022e53678fbded7aea14ebb3e0305ae3592fb219ccfa4",
-                "sha256:d4198877797a83cbfe9bffa3803602bbe1625dc30d8a097365dbc762e5790faa",
-                "sha256:e3c97a1555fd6388f857770ff8b9703083de6bf1f9274a002a332d65fbb56c8c",
-                "sha256:e7cb0ae90dd83727f0c0718634ed56837bfeeee29a5f82a7514c03ee1364c019",
-                "sha256:f0700d54bcf45424477e46a9f0944155b46fb0639d69728739c0e47bab83f2b9",
-                "sha256:f1279ab38ecbfae7e456a108c5c0681e4956d5b1090027c1de0f934dfdb4b35c",
-                "sha256:f4f118245c4a087776e0a8408be33cf09f6c547442c00395fbfb116fac2f8ac2"
-            ],
-            "markers": "python_version >= '3.8'",
-            "version": "==4.25.3"
+                "sha256:0e341109c609749d501986b835f667c6e1e24531096cff9d34ae411595e26505",
+                "sha256:176c12b1f1c880bf7a76d9f7c75822b6a2bc3db2d28baa4d300e8ce4cde7409b",
+                "sha256:354d84fac2b0d76062e9b3221f4abbbacdfd2a4d8af36bab0474f3a0bb30ab38",
+                "sha256:4fadd8d83e1992eed0248bc50a4a6361dc31bcccc84388c54c86e530b7f58863",
+                "sha256:54330f07e4949d09614707c48b06d1a22f8ffb5763c159efd5c0928326a91470",
+                "sha256:610e700f02469c4a997e58e328cac6f305f649826853813177e6290416e846c6",
+                "sha256:7fc3add9e6003e026da5fc9e59b131b8f22b428b991ccd53e2af8071687b4fce",
+                "sha256:9e8f199bf7f97bd7ecebffcae45ebf9527603549b2b562df0fbc6d4d688f14ca",
+                "sha256:a109916aaac42bff84702fb5187f3edadbc7c97fc2c99c5ff81dd15dcce0d1e5",
+                "sha256:b848dbe1d57ed7c191dfc4ea64b8b004a3f9ece4bf4d0d80a367b76df20bf36e",
+                "sha256:f3ecdef226b9af856075f28227ff2c90ce3a594d092c39bee5513573f25e2714"
+            ],
+            "markers": "python_version >= '3.8'",
+            "version": "==5.27.2"
         },
         "pyasn1": {
             "hashes": [
@@ -721,7 +642,7 @@
                 "sha256:37dd54208da7e1cd875388217d5e00ebd4179249f90fb72437e91a35459a0ad3",
                 "sha256:a8b2bc7bffae282281c8140a97d3aa9c14da0b136dfe83f850eea9a5f7470427"
             ],
-            "markers": "python_version >= '2.7' and python_version not in '3.0, 3.1, 3.2, 3.3'",
+            "markers": "python_version >= '2.7' and python_version not in '3.0, 3.1, 3.2'",
             "version": "==2.9.0.post0"
         },
         "pytz": {
@@ -791,29 +712,12 @@
         },
         "requests": {
             "hashes": [
-<<<<<<< HEAD
-                "sha256:58cd2187c01e70e6e26505bca751777aa9f2ee0b7f4300988b709f44e013003f",
-                "sha256:942c5a758f98d790eaed1a29cb6eefc7ffb0d1cf7af05c3d2791656dbd6ad1e1"
-            ],
-            "index": "pypi",
-            "markers": "python_version >= '3.7'",
-            "version": "==2.31.0"
-=======
-                "sha256:f2c3881dddb70d056c5bd7600a4fae312b2a300e39be6a118d30b90bd27262b5",
-                "sha256:fa5490319474c82ef1d2c9bc459d3652e3ae4ef4c4ebdd18a21145a47ca4b6b8"
-            ],
-            "index": "pypi",
-            "markers": "python_version >= '3.8'",
-            "version": "==2.32.0"
-        },
-        "requests-oauthlib": {
-            "hashes": [
-                "sha256:2577c501a2fb8d05a304c09d090d6e47c306fef15809d102b327cf8364bddab5",
-                "sha256:75beac4a47881eeb94d5ea5d6ad31ef88856affe2332b9aafb52c6452ccf0d7a"
-            ],
-            "markers": "python_version >= '2.7' and python_version not in '3.0, 3.1, 3.2, 3.3'",
-            "version": "==1.3.1"
->>>>>>> 2783c624
+                "sha256:55365417734eb18255590a9ff9eb97e9e1da868d4ccd6402399eaf68af20a760",
+                "sha256:70761cfe03c773ceb22aa2f671b4757976145175cdfca038c02654d061d6dcc6"
+            ],
+            "index": "pypi",
+            "markers": "python_version >= '3.8'",
+            "version": "==2.32.3"
         },
         "rsa": {
             "hashes": [
@@ -825,27 +729,27 @@
         },
         "s3transfer": {
             "hashes": [
-                "sha256:5683916b4c724f799e600f41dd9e10a9ff19871bf87623cc8f491cb4f5fa0a19",
-                "sha256:ceb252b11bcf87080fb7850a224fb6e05c8a776bab8f2b64b7f25b969464839d"
-            ],
-            "markers": "python_version >= '3.8'",
-            "version": "==0.10.1"
+                "sha256:0711534e9356d3cc692fdde846b4a1e4b0cb6519971860796e6bc4c7aea00ef6",
+                "sha256:eca1c20de70a39daee580aef4986996620f365c4e0fda6a86100231d62f1bf69"
+            ],
+            "markers": "python_version >= '3.8'",
+            "version": "==0.10.2"
         },
         "six": {
             "hashes": [
                 "sha256:1e61c37477a1626458e36f7b1d82aa5c9b094fa4802892072e49de9c60c4c926",
                 "sha256:8abb2f1d86890a2dfb989f9a77cfcfd3e47c2a354b01111771326f8aa26e0254"
             ],
-            "markers": "python_version >= '2.7' and python_version not in '3.0, 3.1, 3.2, 3.3'",
+            "markers": "python_version >= '2.7' and python_version not in '3.0, 3.1, 3.2'",
             "version": "==1.16.0"
         },
         "typing-extensions": {
             "hashes": [
-                "sha256:83f085bd5ca59c80295fc2a82ab5dac679cbe02b9f33f7d83af68e241bea51b0",
-                "sha256:c1f94d72897edaf4ce775bb7558d5b79d8126906a14ea5ed1635921406c0387a"
-            ],
-            "markers": "python_version >= '3.8'",
-            "version": "==4.11.0"
+                "sha256:04e5ca0351e0f3f85c6853954072df659d0d13fac324d0072316b67d7794700d",
+                "sha256:1a7ead55c7e559dd4dee8856e3a88b41225abfe1ce8df57b7c13915fe121ffb8"
+            ],
+            "markers": "python_version >= '3.8'",
+            "version": "==4.12.2"
         },
         "urllib3": {
             "hashes": [
@@ -922,62 +826,62 @@
         },
         "coverage": {
             "hashes": [
-                "sha256:00838a35b882694afda09f85e469c96367daa3f3f2b097d846a7216993d37f4c",
-                "sha256:0513b9508b93da4e1716744ef6ebc507aff016ba115ffe8ecff744d1322a7b63",
-                "sha256:09c3255458533cb76ef55da8cc49ffab9e33f083739c8bd4f58e79fecfe288f7",
-                "sha256:09ef9199ed6653989ebbcaacc9b62b514bb63ea2f90256e71fea3ed74bd8ff6f",
-                "sha256:09fa497a8ab37784fbb20ab699c246053ac294d13fc7eb40ec007a5043ec91f8",
-                "sha256:0f9f50e7ef2a71e2fae92774c99170eb8304e3fdf9c8c3c7ae9bab3e7229c5cf",
-                "sha256:137eb07173141545e07403cca94ab625cc1cc6bc4c1e97b6e3846270e7e1fea0",
-                "sha256:1f384c3cc76aeedce208643697fb3e8437604b512255de6d18dae3f27655a384",
-                "sha256:201bef2eea65e0e9c56343115ba3814e896afe6d36ffd37bab783261db430f76",
-                "sha256:38dd60d7bf242c4ed5b38e094baf6401faa114fc09e9e6632374388a404f98e7",
-                "sha256:3b799445b9f7ee8bf299cfaed6f5b226c0037b74886a4e11515e569b36fe310d",
-                "sha256:3ea79bb50e805cd6ac058dfa3b5c8f6c040cb87fe83de10845857f5535d1db70",
-                "sha256:40209e141059b9370a2657c9b15607815359ab3ef9918f0196b6fccce8d3230f",
-                "sha256:41c9c5f3de16b903b610d09650e5e27adbfa7f500302718c9ffd1c12cf9d6818",
-                "sha256:54eb8d1bf7cacfbf2a3186019bcf01d11c666bd495ed18717162f7eb1e9dd00b",
-                "sha256:598825b51b81c808cb6f078dcb972f96af96b078faa47af7dfcdf282835baa8d",
-                "sha256:5fc1de20b2d4a061b3df27ab9b7c7111e9a710f10dc2b84d33a4ab25065994ec",
-                "sha256:623512f8ba53c422fcfb2ce68362c97945095b864cda94a92edbaf5994201083",
-                "sha256:690db6517f09336559dc0b5f55342df62370a48f5469fabf502db2c6d1cffcd2",
-                "sha256:69eb372f7e2ece89f14751fbcbe470295d73ed41ecd37ca36ed2eb47512a6ab9",
-                "sha256:73bfb9c09951125d06ee473bed216e2c3742f530fc5acc1383883125de76d9cd",
-                "sha256:742a76a12aa45b44d236815d282b03cfb1de3b4323f3e4ec933acfae08e54ade",
-                "sha256:7c95949560050d04d46b919301826525597f07b33beba6187d04fa64d47ac82e",
-                "sha256:8130a2aa2acb8788e0b56938786c33c7c98562697bf9f4c7d6e8e5e3a0501e4a",
-                "sha256:8a2b2b78c78293782fd3767d53e6474582f62443d0504b1554370bde86cc8227",
-                "sha256:8ce1415194b4a6bd0cdcc3a1dfbf58b63f910dcb7330fe15bdff542c56949f87",
-                "sha256:9ca28a302acb19b6af89e90f33ee3e1906961f94b54ea37de6737b7ca9d8827c",
-                "sha256:a4cdc86d54b5da0df6d3d3a2f0b710949286094c3a6700c21e9015932b81447e",
-                "sha256:aa5b1c1bfc28384f1f53b69a023d789f72b2e0ab1b3787aae16992a7ca21056c",
-                "sha256:aadacf9a2f407a4688d700e4ebab33a7e2e408f2ca04dbf4aef17585389eff3e",
-                "sha256:ae71e7ddb7a413dd60052e90528f2f65270aad4b509563af6d03d53e979feafd",
-                "sha256:b14706df8b2de49869ae03a5ccbc211f4041750cd4a66f698df89d44f4bd30ec",
-                "sha256:b1a93009cb80730c9bca5d6d4665494b725b6e8e157c1cb7f2db5b4b122ea562",
-                "sha256:b2991665420a803495e0b90a79233c1433d6ed77ef282e8e152a324bbbc5e0c8",
-                "sha256:b2c5edc4ac10a7ef6605a966c58929ec6c1bd0917fb8c15cb3363f65aa40e677",
-                "sha256:b4d33f418f46362995f1e9d4f3a35a1b6322cb959c31d88ae56b0298e1c22357",
-                "sha256:b91cbc4b195444e7e258ba27ac33769c41b94967919f10037e6355e998af255c",
-                "sha256:c74880fc64d4958159fbd537a091d2a585448a8f8508bf248d72112723974cbd",
-                "sha256:c901df83d097649e257e803be22592aedfd5182f07b3cc87d640bbb9afd50f49",
-                "sha256:cac99918c7bba15302a2d81f0312c08054a3359eaa1929c7e4b26ebe41e9b286",
-                "sha256:cc4f1358cb0c78edef3ed237ef2c86056206bb8d9140e73b6b89fbcfcbdd40e1",
-                "sha256:ccd341521be3d1b3daeb41960ae94a5e87abe2f46f17224ba5d6f2b8398016cf",
-                "sha256:ce4b94265ca988c3f8e479e741693d143026632672e3ff924f25fab50518dd51",
-                "sha256:cf271892d13e43bc2b51e6908ec9a6a5094a4df1d8af0bfc360088ee6c684409",
-                "sha256:d5ae728ff3b5401cc320d792866987e7e7e880e6ebd24433b70a33b643bb0384",
-                "sha256:d71eec7d83298f1af3326ce0ff1d0ea83c7cb98f72b577097f9083b20bdaf05e",
-                "sha256:d898fe162d26929b5960e4e138651f7427048e72c853607f2b200909794ed978",
-                "sha256:d89d7b2974cae412400e88f35d86af72208e1ede1a541954af5d944a8ba46c57",
-                "sha256:dfa8fe35a0bb90382837b238fff375de15f0dcdb9ae68ff85f7a63649c98527e",
-                "sha256:e0be5efd5127542ef31f165de269f77560d6cdef525fffa446de6f7e9186cfb2",
-                "sha256:fdfafb32984684eb03c2d83e1e51f64f0906b11e64482df3c5db936ce3839d48",
-                "sha256:ff7687ca3d7028d8a5f0ebae95a6e4827c5616b31a4ee1192bdfde697db110d4"
-            ],
-            "index": "pypi",
-            "markers": "python_version >= '3.8'",
-            "version": "==7.4.4"
+                "sha256:018a12985185038a5b2bcafab04ab833a9a0f2c59995b3cec07e10074c78635f",
+                "sha256:02ff6e898197cc1e9fa375581382b72498eb2e6d5fc0b53f03e496cfee3fac6d",
+                "sha256:042183de01f8b6d531e10c197f7f0315a61e8d805ab29c5f7b51a01d62782747",
+                "sha256:1014fbf665fef86cdfd6cb5b7371496ce35e4d2a00cda501cf9f5b9e6fced69f",
+                "sha256:1137f46adb28e3813dec8c01fefadcb8c614f33576f672962e323b5128d9a68d",
+                "sha256:16852febd96acd953b0d55fc842ce2dac1710f26729b31c80b940b9afcd9896f",
+                "sha256:2174e7c23e0a454ffe12267a10732c273243b4f2d50d07544a91198f05c48f47",
+                "sha256:2214ee920787d85db1b6a0bd9da5f8503ccc8fcd5814d90796c2f2493a2f4d2e",
+                "sha256:3257fdd8e574805f27bb5342b77bc65578e98cbc004a92232106344053f319ba",
+                "sha256:3684bc2ff328f935981847082ba4fdc950d58906a40eafa93510d1b54c08a66c",
+                "sha256:3a6612c99081d8d6134005b1354191e103ec9705d7ba2754e848211ac8cacc6b",
+                "sha256:3d7564cc09dd91b5a6001754a5b3c6ecc4aba6323baf33a12bd751036c998be4",
+                "sha256:44da56a2589b684813f86d07597fdf8a9c6ce77f58976727329272f5a01f99f7",
+                "sha256:5013ed890dc917cef2c9f765c4c6a8ae9df983cd60dbb635df8ed9f4ebc9f555",
+                "sha256:54317c2b806354cbb2dc7ac27e2b93f97096912cc16b18289c5d4e44fc663233",
+                "sha256:56b4eafa21c6c175b3ede004ca12c653a88b6f922494b023aeb1e836df953ace",
+                "sha256:581ea96f92bf71a5ec0974001f900db495488434a6928a2ca7f01eee20c23805",
+                "sha256:5cd64adedf3be66f8ccee418473c2916492d53cbafbfcff851cbec5a8454b136",
+                "sha256:5df54843b88901fdc2f598ac06737f03d71168fd1175728054c8f5a2739ac3e4",
+                "sha256:65e528e2e921ba8fd67d9055e6b9f9e34b21ebd6768ae1c1723f4ea6ace1234d",
+                "sha256:6aae5cce399a0f065da65c7bb1e8abd5c7a3043da9dceb429ebe1b289bc07806",
+                "sha256:6cfb5a4f556bb51aba274588200a46e4dd6b505fb1a5f8c5ae408222eb416f99",
+                "sha256:7076b4b3a5f6d2b5d7f1185fde25b1e54eb66e647a1dfef0e2c2bfaf9b4c88c8",
+                "sha256:73ca8fbc5bc622e54627314c1a6f1dfdd8db69788f3443e752c215f29fa87a0b",
+                "sha256:79b356f3dd5b26f3ad23b35c75dbdaf1f9e2450b6bcefc6d0825ea0aa3f86ca5",
+                "sha256:7a892be37ca35eb5019ec85402c3371b0f7cda5ab5056023a7f13da0961e60da",
+                "sha256:8192794d120167e2a64721d88dbd688584675e86e15d0569599257566dec9bf0",
+                "sha256:820bc841faa502e727a48311948e0461132a9c8baa42f6b2b84a29ced24cc078",
+                "sha256:8f894208794b164e6bd4bba61fc98bf6b06be4d390cf2daacfa6eca0a6d2bb4f",
+                "sha256:a04e990a2a41740b02d6182b498ee9796cf60eefe40cf859b016650147908029",
+                "sha256:a44963520b069e12789d0faea4e9fdb1e410cdc4aab89d94f7f55cbb7fef0353",
+                "sha256:a6bb74ed465d5fb204b2ec41d79bcd28afccf817de721e8a807d5141c3426638",
+                "sha256:ab73b35e8d109bffbda9a3e91c64e29fe26e03e49addf5b43d85fc426dde11f9",
+                "sha256:aea072a941b033813f5e4814541fc265a5c12ed9720daef11ca516aeacd3bd7f",
+                "sha256:b1ccf5e728ccf83acd313c89f07c22d70d6c375a9c6f339233dcf792094bcbf7",
+                "sha256:b385d49609f8e9efc885790a5a0e89f2e3ae042cdf12958b6034cc442de428d3",
+                "sha256:b3d45ff86efb129c599a3b287ae2e44c1e281ae0f9a9bad0edc202179bcc3a2e",
+                "sha256:b4a474f799456e0eb46d78ab07303286a84a3140e9700b9e154cfebc8f527016",
+                "sha256:b95c3a8cb0463ba9f77383d0fa8c9194cf91f64445a63fc26fb2327e1e1eb088",
+                "sha256:c5986ee7ea0795a4095ac4d113cbb3448601efca7f158ec7f7087a6c705304e4",
+                "sha256:cdd31315fc20868c194130de9ee6bfd99755cc9565edff98ecc12585b90be882",
+                "sha256:cef4649ec906ea7ea5e9e796e68b987f83fa9a718514fe147f538cfeda76d7a7",
+                "sha256:d05c16cf4b4c2fc880cb12ba4c9b526e9e5d5bb1d81313d4d732a5b9fe2b9d53",
+                "sha256:d2e344d6adc8ef81c5a233d3a57b3c7d5181f40e79e05e1c143da143ccb6377d",
+                "sha256:d45d3cbd94159c468b9b8c5a556e3f6b81a8d1af2a92b77320e887c3e7a5d080",
+                "sha256:db14f552ac38f10758ad14dd7b983dbab424e731588d300c7db25b6f89e335b5",
+                "sha256:dbc5958cb471e5a5af41b0ddaea96a37e74ed289535e8deca404811f6cb0bc3d",
+                "sha256:ddbd2f9713a79e8e7242d7c51f1929611e991d855f414ca9996c20e44a895f7c",
+                "sha256:e16f3d6b491c48c5ae726308e6ab1e18ee830b4cdd6913f2d7f77354b33f91c8",
+                "sha256:e2afe743289273209c992075a5a4913e8d007d569a406ffed0bd080ea02b0633",
+                "sha256:e564c2cf45d2f44a9da56f4e3a26b2236504a496eb4cb0ca7221cd4cc7a9aca9",
+                "sha256:ed550e7442f278af76d9d65af48069f1fb84c9f745ae249c1a183c1e9d1b025c"
+            ],
+            "index": "pypi",
+            "markers": "python_version >= '3.8'",
+            "version": "==7.5.4"
         },
         "distlib": {
             "hashes": [
@@ -988,19 +892,19 @@
         },
         "filelock": {
             "hashes": [
-                "sha256:5ffa845303983e7a0b7ae17636509bc97997d58afeafa72fb141a17b152284cb",
-                "sha256:a79895a25bbefdf55d1a2a0a80968f7dbb28edcd6d4234a0afb3f37ecde4b546"
-            ],
-            "markers": "python_version >= '3.8'",
-            "version": "==3.13.3"
+                "sha256:2207938cbc1844345cb01a5a95524dae30f0ce089eba5b00378295a17e3e90cb",
+                "sha256:6ca1fffae96225dab4c6eaf1c4f4f28cd2568d3ec2a44e15a08520504de468e7"
+            ],
+            "markers": "python_version >= '3.8'",
+            "version": "==3.15.4"
         },
         "identify": {
             "hashes": [
-                "sha256:10a7ca245cfcd756a554a7288159f72ff105ad233c7c4b9c6f0f4d108f5f6791",
-                "sha256:c4de0081837b211594f8e877a6b4fad7ca32bbfc1a9307fdd61c28bfe923f13e"
-            ],
-            "markers": "python_version >= '3.8'",
-            "version": "==2.5.35"
+                "sha256:cb171c685bdc31bcc4c1734698736a7d5b6c8bf2e0c15117f4d469c8640ae5cf",
+                "sha256:e79ae4406387a9d300332b5fd366d8994f1525e8414984e1a59e058b2eda2dd0"
+            ],
+            "markers": "python_version >= '3.8'",
+            "version": "==2.6.0"
         },
         "importlib-resources": {
             "hashes": [
@@ -1013,19 +917,19 @@
         },
         "nodeenv": {
             "hashes": [
-                "sha256:d51e0c37e64fbf47d017feac3145cdbb58836d7eee8c6f6d3b6880c5456227d2",
-                "sha256:df865724bb3c3adc86b3876fa209771517b0cfe596beff01a92700e0e8be4cec"
+                "sha256:6ec12890a2dab7946721edbfbcd91f3319c6ccc9aec47be7c7e6b7011ee6645f",
+                "sha256:ba11c9782d29c27c70ffbdda2d7415098754709be8a7056d79a737cd901155c9"
             ],
             "markers": "python_version >= '2.7' and python_version not in '3.0, 3.1, 3.2, 3.3, 3.4, 3.5, 3.6'",
-            "version": "==1.8.0"
+            "version": "==1.9.1"
         },
         "packaging": {
             "hashes": [
-                "sha256:2ddfb553fdf02fb784c234c7ba6ccc288296ceabec964ad2eae3777778130bc5",
-                "sha256:eb82c5e3e56209074766e6885bb04b8c38a0c015d0a30036ebe7ece34c9989e9"
-            ],
-            "markers": "python_version >= '3.7'",
-            "version": "==24.0"
+                "sha256:026ed72c8ed3fcce5bf8950572258698927fd1dbda10a5e981cdf0ac37f4f002",
+                "sha256:5b8f2217dbdbd2f7f384c41c628544e6d52f2d0f53c6d0c3ea61aa5d1d7ff124"
+            ],
+            "markers": "python_version >= '3.8'",
+            "version": "==24.1"
         },
         "pipenv-setup": {
             "hashes": [
@@ -1043,36 +947,36 @@
         },
         "platformdirs": {
             "hashes": [
-                "sha256:0614df2a2f37e1a662acbd8e2b25b92ccf8632929bc6d43467e17fe89c75e068",
-                "sha256:ef0cc731df711022c174543cb70a9b5bd22e5a9337c8624ef2c2ceb8ddad8768"
-            ],
-            "markers": "python_version >= '3.8'",
-            "version": "==4.2.0"
+                "sha256:2d7a1657e36a80ea911db832a8a6ece5ee53d8de21edd5cc5879af6530b1bfee",
+                "sha256:38b7b51f512eed9e84a22788b4bce1de17c0adb134d6becb09836e37d8654cd3"
+            ],
+            "markers": "python_version >= '3.8'",
+            "version": "==4.2.2"
         },
         "pluggy": {
             "hashes": [
-                "sha256:7db9f7b503d67d1c5b95f59773ebb58a8c1c288129a88665838012cfb07b8981",
-                "sha256:8c85c2876142a764e5b7548e7d9a0e0ddb46f5185161049a79b7e974454223be"
-            ],
-            "markers": "python_version >= '3.8'",
-            "version": "==1.4.0"
+                "sha256:2cffa88e94fdc978c4c574f15f9e59b7f4201d439195c3715ca9e2486f1d0cf1",
+                "sha256:44e1ad92c8ca002de6377e165f3e0f1be63266ab4d554740532335b9d75ea669"
+            ],
+            "markers": "python_version >= '3.8'",
+            "version": "==1.5.0"
         },
         "pre-commit": {
             "hashes": [
-                "sha256:5eae9e10c2b5ac51577c3452ec0a490455c45a0533f7960f993a0d01e59decab",
-                "sha256:e209d61b8acdcf742404408531f0c37d49d2c734fd7cff2d6076083d191cb060"
+                "sha256:8ca3ad567bc78a4972a3f1a477e94a79d4597e8140a6e0b651c5e33899c3654a",
+                "sha256:fae36fd1d7ad7d6a5a1c0b0d5adb2ed1a3bda5a21bf6c3e5372073d7a11cd4c5"
             ],
             "index": "pypi",
             "markers": "python_version >= '3.9'",
-            "version": "==3.7.0"
+            "version": "==3.7.1"
         },
         "pyproject-api": {
             "hashes": [
-                "sha256:1817dc018adc0d1ff9ca1ed8c60e1623d5aaca40814b953af14a9cf9a5cae538",
-                "sha256:4c0116d60476b0786c88692cf4e325a9814965e2469c5998b830bba16b183675"
-            ],
-            "markers": "python_version >= '3.8'",
-            "version": "==1.6.1"
+                "sha256:2dc1654062c2b27733d8fd4cdda672b22fe8741ef1dde8e3a998a9547b071eeb",
+                "sha256:7ebc6cd10710f89f4cf2a2731710a98abce37ebff19427116ff2174c9236a827"
+            ],
+            "markers": "python_version >= '3.8'",
+            "version": "==1.7.1"
         },
         "pyyaml": {
             "hashes": [
@@ -1132,21 +1036,12 @@
             "markers": "python_version >= '3.6'",
             "version": "==6.0.1"
         },
-        "setuptools": {
-            "hashes": [
-                "sha256:0ff4183f8f42cd8fa3acea16c45205521a4ef28f73c6391d8a25e92893134f2e",
-                "sha256:c21c49fb1042386df081cb5d86759792ab89efca84cf114889191cd09aacc80c"
-            ],
-            "markers": "python_version >= '3.8'",
-            "version": "==69.2.0"
-        },
         "toml": {
             "hashes": [
                 "sha256:229f81c57791a41d65e399fc06bf0848bab550a9dfd5ed66df18ce5f05e73d5c",
                 "sha256:235682dd292d5899d361a811df37e04a8828a5b1da3115886b73cf81ebc9100e",
                 "sha256:f1db651f9657708513243e61e6cc67d101a39bad662eaa9b5546f789338e07a3"
             ],
-            "markers": "python_version >= '2.6' and python_version not in '3.0, 3.1, 3.2, 3.3'",
             "version": "==0.10.0"
         },
         "tomli": {
@@ -1159,28 +1054,28 @@
         },
         "tox": {
             "hashes": [
-                "sha256:0defb44f6dafd911b61788325741cc6b2e12ea71f987ac025ad4d649f1f1a104",
-                "sha256:2900c4eb7b716af4a928a7fdc2ed248ad6575294ed7cfae2ea41203937422847"
-            ],
-            "index": "pypi",
-            "markers": "python_version >= '3.8'",
-            "version": "==4.14.2"
+                "sha256:43499656f9949edb681c0f907f86fbfee98677af9919d8b11ae5ad77cb800748",
+                "sha256:61e101061b977b46cf00093d4319438055290ad0009f84497a07bf2d2d7a06d0"
+            ],
+            "index": "pypi",
+            "markers": "python_version >= '3.8'",
+            "version": "==4.16.0"
         },
         "virtualenv": {
             "hashes": [
-                "sha256:961c026ac520bac5f69acb8ea063e8a4f071bcc9457b9c1f28f6b085c511583a",
-                "sha256:e08e13ecdca7a0bd53798f356d5831434afa5b07b93f0abdf0797b7a06ffe197"
-            ],
-            "markers": "python_version >= '3.7'",
-            "version": "==20.25.1"
+                "sha256:4c43a2a236279d9ea36a0d76f98d84bd6ca94ac4e0f4a3b9d46d05e10fea542a",
+                "sha256:8cc4a31139e796e9a7de2cd5cf2489de1217193116a8fd42328f1bd65f434589"
+            ],
+            "markers": "python_version >= '3.7'",
+            "version": "==20.26.3"
         },
         "zipp": {
             "hashes": [
-                "sha256:206f5a15f2af3dbaee80769fb7dc6f249695e940acca08dfb2a4769fe61e538b",
-                "sha256:2884ed22e7d8961de1c9a05142eb69a247f120291bc0206a00a7642f09b5b715"
+                "sha256:bf1dcf6450f873a13e952a29504887c89e6de7506209e5b1bcc3460135d4de19",
+                "sha256:f091755f667055f2d02b32c53771a7a6c8b47e1fdbc4b72a8b9072b3eef8015c"
             ],
             "markers": "python_version < '3.10'",
-            "version": "==3.18.1"
+            "version": "==3.19.2"
         }
     }
 }