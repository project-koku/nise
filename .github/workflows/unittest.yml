name: Unit Tests

on:
  pull_request:
  push:
    branches:
      - main

jobs:
  build:
<<<<<<< HEAD
    runs-on: ubuntu-latest
=======

    runs-on: ubuntu-20.04
    strategy:
      max-parallel: 4
      matrix:
        python-version: [3.11]
>>>>>>> 0ad17433

    steps:
      - name: Checkout repsository
        uses: actions/checkout@v4.2.2
        with:
          fetch-depth: 0

      - name: Display build environment
        run: printenv

<<<<<<< HEAD
      - name: Set up Python
=======
      - name: Set up Python ${{ matrix.python-version }}
>>>>>>> 0ad17433
        uses: actions/setup-python@v5.4.0
        with:
          python-version-file: .python-version

<<<<<<< HEAD
      - name: Install uv
        uses: astral-sh/setup-uv@v5.2.2
=======
      - name: Cache dependencies
        id: cache-dependencies
        uses: actions/cache@v4.2.0
>>>>>>> 0ad17433
        with:
          enable-cache: true
          cache-dependency-glob: uv.lock

<<<<<<< HEAD
      - name: Install the project
        run: uv sync --all-extras --dev
=======
      # - name: Run sanity tests
      #   run: pipenv run tox -e sanity
>>>>>>> 0ad17433

      - name: Run unit tests
        run: uv run -- coverage run -m unittest discover ./tests/ -v

      - name: Convert coverage report to XML
        run: uv run -- coverage xml

      - name: Upload coverage to Codecov
        uses: codecov/codecov-action@v5.3.1
        env:
          CODECOV_TOKEN: ${{ secrets.CODECOV_TOKEN }}
        with:
          files: ./coverage.xml
          flags: unittests
          fail_ci_if_error: true
          plugins: noop<|MERGE_RESOLUTION|>--- conflicted
+++ resolved
@@ -8,17 +8,7 @@
 
 jobs:
   build:
-<<<<<<< HEAD
     runs-on: ubuntu-latest
-=======
-
-    runs-on: ubuntu-20.04
-    strategy:
-      max-parallel: 4
-      matrix:
-        python-version: [3.11]
->>>>>>> 0ad17433
-
     steps:
       - name: Checkout repsository
         uses: actions/checkout@v4.2.2
@@ -28,34 +18,19 @@
       - name: Display build environment
         run: printenv
 
-<<<<<<< HEAD
       - name: Set up Python
-=======
-      - name: Set up Python ${{ matrix.python-version }}
->>>>>>> 0ad17433
         uses: actions/setup-python@v5.4.0
         with:
           python-version-file: .python-version
 
-<<<<<<< HEAD
       - name: Install uv
         uses: astral-sh/setup-uv@v5.2.2
-=======
-      - name: Cache dependencies
-        id: cache-dependencies
-        uses: actions/cache@v4.2.0
->>>>>>> 0ad17433
         with:
           enable-cache: true
           cache-dependency-glob: uv.lock
 
-<<<<<<< HEAD
       - name: Install the project
         run: uv sync --all-extras --dev
-=======
-      # - name: Run sanity tests
-      #   run: pipenv run tox -e sanity
->>>>>>> 0ad17433
 
       - name: Run unit tests
         run: uv run -- coverage run -m unittest discover ./tests/ -v
