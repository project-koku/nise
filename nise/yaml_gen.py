#
# Copyright 2020 Red Hat, Inc.
#
# This program is free software: you can redistribute it and/or modify
# it under the terms of the GNU Affero General Public License as
# published by the Free Software Foundation, either version 3 of the
# License, or (at your option) any later version.
#
# This program is distributed in the hope that it will be useful,
# but WITHOUT ANY WARRANTY; without even the implied warranty of
# MERCHANTABILITY or FITNESS FOR A PARTICULAR PURPOSE.  See the
# GNU Affero General Public License for more details.
#
# You should have received a copy of the GNU Affero General Public License
# along with this program.  If not, see <https://www.gnu.org/licenses/>.
#
<<<<<<< HEAD
"""Create yaml CLI parser."""
import argparse
=======
"""YAML File Generator."""
>>>>>>> f73eeaf3
import logging
import os

from dateutil.parser import parse
from nise.yaml_generators.aws.generator import AWSGenerator
from nise.yaml_generators.azure.generator import AzureGenerator
from nise.yaml_generators.ocp.generator import OCPGenerator

FILE_DIR = os.path.dirname(os.path.abspath(__file__))
STATIC_DIR = os.path.join(os.path.dirname(FILE_DIR), "nise/yaml_generators/static")

GENERATOR_MAP = {"AWS": AWSGenerator(), "OCP": OCPGenerator(), "AZURE": AzureGenerator()}

LOG = logging.getLogger(__name__)


class DateRangeArgsError(Exception):
    """Date range args exception."""

    pass


def add_aws_args(parser):
    """Add AWS specific parser args."""
    pass


def add_azure_args(parser):
    """Add Azure specific parser args."""
    pass


def add_gcp_args(parser):
    """Add GCP specific parser args."""
    pass


def add_ocp_args(parser):
    """Add OCP specific parser args."""
    parser.add_argument(
        "-n",
        "--num-nodes",
        dest="num_nodes",
        type=int,
        required=False,
        metavar="INT",
        help="Number of nodes to generate (overrides template, default is 1)",
    )


def add_yaml_parser_args(yaml_parser):
    """
    Initialize the argument parser.

    Returns:
        ArgumentParser
    """
    parent_parser = argparse.ArgumentParser()
    parent_parser.add_argument(
        "-o", "--output", dest="output_file_name", type=str, required=True, metavar="FILE", help="Output file path."
    )
    parent_parser.add_argument(
        "-c", "--config", dest="config_file_name", type=str, required=False, metavar="CONF", help="Config file path."
    )
    parent_parser.add_argument(
        "-t",
        "--template",
        dest="template_file_name",
        type=str,
        required=False,
        metavar="TMPL",
        help="Template file path.",
    )
    parent_parser.add_argument(
        "-s",
        "--start-date",
        dest="start_date",
        type=str,
        required=False,
        metavar="YYYY-MM-DD",
        help="Start date (overrides template, default is first day of last month)",
    )
    parent_parser.add_argument(
        "-e",
        "--end-date",
        dest="end_date",
        type=str,
        required=False,
        metavar="YYYY-MM-DD",
        help="End date (overrides template, default is last day of current month)",
    )
    parent_parser.add_argument(
        "-r",
        "--random",
        dest="random",
        action="store_true",
        required=False,
        default=False,
        help="Randomize the number of nodes, namespaces, pods, volumes, volume-claims (default is False)",
    )
    yaml_subparser = yaml_parser.add_subparsers(dest="provider")
    aws_parser = yaml_subparser.add_parser(
        "aws", parents=[parent_parser], add_help=False, description="The AWS parser", help="create the AWS yamls"
    )
    azure_parser = yaml_subparser.add_parser(
        "azure", parents=[parent_parser], add_help=False, description="The Azure parser", help="create the Azure yamls"
    )
    # gcp_parser = yaml_subparser.add_parser(
    #     "gcp", parents=[parent_parser], add_help=False, description="The GCP parser", help="create the GCP yamls"
    # )
    ocp_parser = yaml_subparser.add_parser(
        "ocp", parents=[parent_parser], add_help=False, description="The OCP parser", help="create the OCP yamls"
    )

    add_aws_args(aws_parser)
    add_azure_args(azure_parser)
    # add_gcp_args(gcp_parser)
    add_ocp_args(ocp_parser)

    return yaml_parser


def handle_ocp_args(args):
    """Parse and validate OCP specific args."""
    if args.num_nodes is not None and args.num_nodes < 1:
        args.num_nodes = None
    return args


def handle_args(args):
    """
    Parse and validate the arguments.

    Returns:
        Namespace
    """
    if args.config_file_name == "default":
        args.config_file_name = os.path.join(STATIC_DIR, f"{args.provider.lower()}_generator_config.yml")

    if args.config_file_name and not os.path.exists(args.config_file_name):
        raise FileNotFoundError(f'Cannot find file "{args.config_file_name}"')

    if args.template_file_name and not os.path.exists(args.template_file_name):
        raise FileNotFoundError(f'Cannot find file "{args.template_file_name}"')

    if not args.template_file_name:
        args.template_file_name = os.path.join(STATIC_DIR, f"{args.provider.lower()}_static_data.yml.j2")

    if int(bool(args.start_date)) + int(bool(args.end_date)) == 1:
        raise DateRangeArgsError("The full date range must be supplied or omitted.")

    if args.start_date:
        args.start_date = parse(args.start_date).date()
    if args.end_date:
        args.end_date = parse(args.end_date).date()

    if args.provider == "ocp":
        args = handle_ocp_args(args)

    return args


def yaml_main(args):
    """YAML File generator main()."""
    args = handle_args(args)
    generator = GENERATOR_MAP.get(args.provider.upper())
    if not generator:
        LOG.warning("Provider import not found.")
        return

    config = generator.init_config(args)
    generator.process_template(args, config)<|MERGE_RESOLUTION|>--- conflicted
+++ resolved
@@ -14,12 +14,8 @@
 # You should have received a copy of the GNU Affero General Public License
 # along with this program.  If not, see <https://www.gnu.org/licenses/>.
 #
-<<<<<<< HEAD
-"""Create yaml CLI parser."""
+"""YAML File Generator."""
 import argparse
-=======
-"""YAML File Generator."""
->>>>>>> f73eeaf3
 import logging
 import os
 
