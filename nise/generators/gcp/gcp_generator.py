"""Abstract class for gcp data generation."""
import datetime
from abc import abstractmethod
from random import randint

from nise.generators.generator import AbstractGenerator


GCP_REPORT_COLUMNS = (
    "Account ID",
    "Line Item",
    "Start Time",
    "End Time",
    "Project",
    "Measurement1",
    "Measurement1 Total Consumption",
    "Measurement1 Units",
    "Credit1",
    "Credit1 Amount",
    "Credit1 Currency",
    "Cost",
    "Currency",
    "Project Number",
    "Project ID",
    "Project Name",
    "Project Labels",
    "Description",
)


class GCPGenerator(AbstractGenerator):
    """Abstract class for GCP generators."""

    TEMPLATE = "nise/generators/gcp/generator.j2"

<<<<<<< HEAD
    TEMPLATE_KWARGS = {
        "cloudstorage_gens": {
            "line_item": "a",
            "measurement": "b",
            "measurement_total_consumption": "c",
            "measurement_units": "d",
            "cost": "e",
            "currency": "f",
            "description": "g",
            "credit": "h",
            "credit_amount": "i",
            "credit_currency": "j",
        },
        "computeengine_gens": {
            "line_item": "a",
            "measurement": "b",
            "measurement_total_consumption": "c",
            "measurement_units": "d",
            "cost": "e",
            "currency": "f",
            "description": "g",
            "credit": "h",
            "credit_amount": "i",
            "credit_currency": "j",
        },
        "project_gens": {"account": "a", "number": "b", "id": "c", "labels": "d"},
    }
=======
    # Not yet implemented.
    TEMPLATE_KWARGS = {"NotImplemented": True}
>>>>>>> 1b810353

    def __init__(self, start_date, end_date, project, attributes=None, user_config=None):
        """
        Initialize the generator.

        Args:
            start_date (datetime): Day to start generating reports from.
            end_date (datetime): Last day to generate reports for.
            account (string): Name of the account
            project_number (int): GCP project number
            project_id (string): GCP project id
            num_instances (int): number of instances to generate fake data for.

        """
        super().__init__(start_date, end_date, user_config=user_config)

        self.project = project
        self.num_instances = 1 if attributes else randint(2, 60)
        self.attributes = attributes

    @staticmethod
    def _create_days_list(start_date, end_date):
        """Create a list of days given the date range args."""
        days = []

        curr_date = start_date
        while curr_date < end_date:
            day = {"start": curr_date, "end": curr_date + datetime.timedelta(days=1)}
            days.append(day)
            curr_date = curr_date + datetime.timedelta(days=1)

        return days

    @staticmethod
    def timestamp(in_date):
        """Provide timestamp for a date."""
        if not in_date or not isinstance(in_date, datetime.datetime):
            raise ValueError("in_date must be a date object.")
        return in_date.strftime("%Y-%m-%dT%H:%M:%S%z")

    @abstractmethod
    def generate_data(self, report_type=None):
        """Responsible for generating data."""

    def _init_data_row(self, start, end, **kwargs):  # noqa: C901
        """Create a row of data with placeholder for all headers."""
        if not start or not end:
            raise ValueError("start and end must be date objects.")
        if not isinstance(start, datetime.datetime):
            raise ValueError("start must be a date object.")
        if not isinstance(end, datetime.datetime):
            raise ValueError("end must be a date object.")

        row = {}
        for column in GCP_REPORT_COLUMNS:
            row[column] = ""
            if column == "Start Time":
                row[column] = GCPGenerator.timestamp(start)
            elif column == "End Time":
                row[column] = GCPGenerator.timestamp(end)
        row.update(self.project)
        return row

    def _add_common_usage_info(self, row, start, end, **kwargs):
        """Not needed for GCP."""

    @abstractmethod
    def _update_data(self, row, start, end, **kwargs):
        """Update a data row."""

    def _generate_hourly_data(self, **kwargs):
        """Not needed for GCP."""<|MERGE_RESOLUTION|>--- conflicted
+++ resolved
@@ -33,38 +33,8 @@
 
     TEMPLATE = "nise/generators/gcp/generator.j2"
 
-<<<<<<< HEAD
-    TEMPLATE_KWARGS = {
-        "cloudstorage_gens": {
-            "line_item": "a",
-            "measurement": "b",
-            "measurement_total_consumption": "c",
-            "measurement_units": "d",
-            "cost": "e",
-            "currency": "f",
-            "description": "g",
-            "credit": "h",
-            "credit_amount": "i",
-            "credit_currency": "j",
-        },
-        "computeengine_gens": {
-            "line_item": "a",
-            "measurement": "b",
-            "measurement_total_consumption": "c",
-            "measurement_units": "d",
-            "cost": "e",
-            "currency": "f",
-            "description": "g",
-            "credit": "h",
-            "credit_amount": "i",
-            "credit_currency": "j",
-        },
-        "project_gens": {"account": "a", "number": "b", "id": "c", "labels": "d"},
-    }
-=======
     # Not yet implemented.
     TEMPLATE_KWARGS = {"NotImplemented": True}
->>>>>>> 1b810353
 
     def __init__(self, start_date, end_date, project, attributes=None, user_config=None):
         """
