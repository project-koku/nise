#
# Copyright 2018 Red Hat, Inc.
#
# This program is free software: you can redistribute it and/or modify
# it under the terms of the GNU Affero General Public License as
# published by the Free Software Foundation, either version 3 of the
# License, or (at your option) any later version.
#
# This program is distributed in the hope that it will be useful,
# but WITHOUT ANY WARRANTY; without even the implied warranty of
# MERCHANTABILITY or FITNESS FOR A PARTICULAR PURPOSE.  See the
# GNU Affero General Public License for more details.
#
# You should have received a copy of the GNU Affero General Public License
# along with this program.  If not, see <https://www.gnu.org/licenses/>.
#
"""Defines the abstract generator."""
import datetime
from copy import deepcopy
from random import choice
from random import choices
from random import randint
from random import uniform

from dateutil import parser
from nise.generators.generator import AbstractGenerator
from nise.generators.generator import REPORT_TYPE

GIGABYTE = 1024 * 1024 * 1024
HOUR = 60 * 60

OCP_POD_USAGE = "ocp_pod_usage"
OCP_STORAGE_USAGE = "ocp_storage_usage"
OCP_NODE_LABEL = "ocp_node_label"
OCP_POD_USAGE_COLUMNS = (
    "report_period_start",
    "report_period_end",
    "pod",
    "namespace",
    "node",
    "resource_id",
    "interval_start",
    "interval_end",
    "pod_usage_cpu_core_seconds",
    "pod_request_cpu_core_seconds",
    "pod_limit_cpu_core_seconds",
    "pod_usage_memory_byte_seconds",
    "pod_request_memory_byte_seconds",
    "pod_limit_memory_byte_seconds",
    "node_capacity_cpu_cores",
    "node_capacity_cpu_core_seconds",
    "node_capacity_memory_bytes",
    "node_capacity_memory_byte_seconds",
    "pod_labels",
)
OCP_STORAGE_COLUMNS = (
    "report_period_start",
    "report_period_end",
    "interval_start",
    "interval_end",
    "namespace",
    "pod",
    "persistentvolumeclaim",
    "persistentvolume",
    "storageclass",
    "persistentvolumeclaim_capacity_bytes",
    "persistentvolumeclaim_capacity_byte_seconds",
    "volume_request_storage_byte_seconds",
    "persistentvolumeclaim_usage_byte_seconds",
    "persistentvolume_labels",
    "persistentvolumeclaim_labels",
)
OCP_NODE_LABEL_COLUMNS = (
    "report_period_start",
    "report_period_end",
    "interval_start",
    "interval_end",
    "node",
    "node_labels",
)
OCP_REPORT_TYPE_TO_COLS = {
    OCP_POD_USAGE: OCP_POD_USAGE_COLUMNS,
    OCP_STORAGE_USAGE: OCP_STORAGE_COLUMNS,
    OCP_NODE_LABEL: OCP_NODE_LABEL_COLUMNS,
}


class OCPGenerator(AbstractGenerator):
    """Defines a abstract class for generators."""

    TEMPLATE = "nise/generators/ocp/generator.j2"

    # Keyword args passed to TEMPLATE at render time.
    TEMPLATE_KWARGS = {"start_date": None, "end_date": None, "nodes": []}

    def __init__(self, start_date, end_date, user_config=None):
        """Initialize the generator."""

        # initialize TEMPLATE_KWARGS values
        self._gen_nodes()

        # super() renders the TEMPLATE
        super().__init__(start_date, end_date, user_config=user_config)

        self.nodes = [node for conf in self.config for node in conf.get("nodes")]

        self.ocp_report_generation = {
            OCP_POD_USAGE: {
                "_generate_hourly_data": self._gen_hourly_pods_usage,
                "_update_data": self._update_pod_data,
            },
            OCP_STORAGE_USAGE: {
                "_generate_hourly_data": self._gen_hourly_storage_usage,
                "_update_data": self._update_storage_data,
            },
            OCP_NODE_LABEL: {
                "_generate_hourly_data": self._gen_hourly_node_label_usage,
                "_update_data": self._update_node_label_data,
            },
        }

    @staticmethod
    def timestamp(in_date):
        """Provide timestamp for a date."""
        if not (in_date and isinstance(in_date, datetime.datetime)):
            raise ValueError("in_date must be a date object.")
        return in_date.strftime("%Y-%m-%d %H:%M:%S +0000 UTC")

    def _gen_nodes(self):
        """Create nodes for report."""
        nodes = []
<<<<<<< HEAD
        for _ in enumerate(range(0, self.fake.pyint(2, 6))):
=======
        for _ in range(0, self.fake.pyint(2, 6)):
>>>>>>> 1b810353
            node = {
                "node_name": "node_" + self.fake.word(),
                "cpu_cores": self.fake.pyint(2, 16),
                "memory_gig": self.fake.pyint(16, 256),
                "resource_id": "i-" + self.fake.ean8(),
                "namespaces": [],
                "labels": self._gen_openshift_labels(),
            }
            nodes.append(node)

        for idx, node in enumerate(nodes):
            nodes[idx]["namespaces"] = self._gen_namespaces(node)

        self.TEMPLATE_KWARGS["nodes"] = nodes

    def _gen_namespaces(self, node):
        """Create namespaces on specific nodes and keep relationship."""
        namespaces = []
<<<<<<< HEAD
        names = ["ns_" + self.fake.word() for _ in enumerate(range(0, self.fake.pyint(1, 4)))]
=======
        names = ["ns_" + self.fake.word() for _ in range(0, self.fake.pyint(1, 4))]
>>>>>>> 1b810353
        for name in names:
            pods = self._gen_pods(node, name)
            namespace = {"namespace_name": name, "pods": pods, "volumes": self._gen_volumes(pods)}
            namespaces.append(namespace)
        return namespaces

    def _gen_openshift_labels(self, seeding=None):
        """Create pod labels for output data."""
<<<<<<< HEAD
        self.apps = [self.fake.word() for _ in enumerate(range(0, self.fake.pyint(3, 6)))]
        self.organizations = [self.fake.word() for _ in enumerate(range(0, self.fake.pyint(3, 6)))]
        self.markets = [self.fake.word() for _ in enumerate(range(0, self.fake.pyint(3, 6)))]
        self.versions = [self.fake.word() for _ in enumerate(range(0, self.fake.pyint(3, 6)))]
=======
        self.apps = [self.fake.word() for _ in range(0, self.fake.pyint(3, 6))]
        self.organizations = [self.fake.word() for _ in range(0, self.fake.pyint(3, 6))]
        self.markets = [self.fake.word() for _ in range(0, self.fake.pyint(3, 6))]
        self.versions = [self.fake.word() for _ in range(0, self.fake.pyint(3, 6))]
>>>>>>> 1b810353
        seeded_labels = {
            "environment": ["dev", "ci", "qa", "stage", "prod"],
            "app": self.apps,
            "organization": self.organizations,
            "market": self.markets,
            "version": self.versions,
        }
        if seeding:
            seeded_labels = seeding
<<<<<<< HEAD
        gen_label_keys = [self.fake.word() for _ in enumerate(range(0, self.fake.pyint(3, 6)))]
=======
        gen_label_keys = [self.fake.word() for _ in range(0, self.fake.pyint(3, 6))]
>>>>>>> 1b810353
        all_label_keys = list(seeded_labels.keys()) + gen_label_keys
        num_labels = randint(2, len(all_label_keys))
        chosen_label_keys = choices(all_label_keys, k=num_labels)

        labels = {}
        for label_key in chosen_label_keys:
            label_value = self.fake.word()
            if label_key in seeded_labels:
                label_value = choice(seeded_labels[label_key])
            labels[f"label_{label_key}"] = label_value

        label_str = ""
        for key, value in labels.items():
            label_data = f"{key}:{value}"
            label_str += f"|{label_data}" if label_str else label_data
        return label_str

    def _gen_pods(self, node, namespace):
        """Create pods on specific namespaces and keep relationship."""
        pods = []
        cpu_used = 0
        mem_used = 0
<<<<<<< HEAD
        for _ in enumerate(range(0, self.fake.pyint(2, 5))):
=======
        for _ in range(0, self.fake.pyint(2, 5)):
>>>>>>> 1b810353
            cpu_cores = node.get("cpu_cores")
            if cpu_used >= cpu_cores * 0.95:
                break

            memory_gig = node.get("memory_gig")
            if mem_used >= memory_gig * 0.95:
                break

            pod_name = "pod_" + self.fake.word()

            cpu_request = round(uniform(0.02, cpu_cores), 5)
            cpu_limit = round(uniform(cpu_request, cpu_cores), 5)
            pod_cpu_usage = round(uniform(0.02, cpu_limit), 5)
            cpu_usage = {"full_period": pod_cpu_usage}
            cpu_used += pod_cpu_usage

            mem_request_gig = round(uniform(1, memory_gig), 2)
            mem_limit_gig = round(uniform(mem_request_gig, memory_gig), 2)
            pod_mem_usage = round(uniform(1, mem_limit_gig), 2)
            mem_usage_gig = {"full_period": pod_mem_usage}
            mem_used += pod_mem_usage

            pods.append(
                {
                    "namespace": namespace,
                    "node": node.get("node_name"),
                    "resource_id": node.get("resource_id"),
                    "pod_name": pod_name,
                    "node_capacity_cpu_cores": cpu_cores,
                    "node_capacity_cpu_core_seconds": cpu_cores * HOUR,
                    "node_capacity_memory_bytes": memory_gig * GIGABYTE,
                    "node_capacity_memory_byte_seconds": memory_gig * GIGABYTE * HOUR,
                    "cpu_request": cpu_request,
                    "cpu_limit": cpu_limit,
                    "mem_request_gig": mem_request_gig,
                    "mem_limit_gig": mem_limit_gig,
                    "labels": self._gen_openshift_labels(),
                    "cpu_usage": cpu_usage,
                    "mem_usage_gig": mem_usage_gig,
                    "pod_seconds": self.fake.pyint(0, 3600),
                }
            )
        return pods

    def _gen_volumes(self, pods):
        """Create volumes on specific namespaces and keep relationship."""
        volumes = []
<<<<<<< HEAD
        for _ in enumerate(range(0, len(pods))):
=======
        for _ in range(0, len(pods)):
>>>>>>> 1b810353
            volume_name = "vol_" + self.fake.word()
            volume_request_gig = self.fake.pyint(20, 100)
            volume_request = volume_request_gig * GIGABYTE
            volume_claims = []
            total_claims = 0
<<<<<<< HEAD
            for _ in enumerate(range(0, len(pods))):
=======
            for _ in range(0, len(pods)):
>>>>>>> 1b810353
                if volume_request - total_claims <= GIGABYTE:
                    break
                volume_claim_name = "vc_" + self.fake.word()
                pod = choice(pods)
                claim_capacity = min(
                    self.fake.pyint(20, 100) * GIGABYTE, (volume_request_gig * GIGABYTE - total_claims)
                )
                volume_claims.append(
                    {
                        "namespace": pod.get("namespace"),
                        "volume_claim_name": volume_claim_name,
                        "labels": self._gen_openshift_labels(),
                        "capacity_gig": claim_capacity / GIGABYTE,
                        "pod_name": pod.get("pod_name"),
                        "volume_claim_usage_gig": {"full_period": self.fake.pyint(1, claim_capacity) / GIGABYTE},
                    }
                )
                total_claims += claim_capacity
            volumes.append(
                {
                    "namespace": pod.get("namespace"),
                    "volume_name": volume_name,
                    "storage_class": choice(("gp2", "fast", "slow", "gold")),
                    "volume_request_gig": volume_request_gig,
                    "labels": self._gen_openshift_labels(),
                    "volume_claims": volume_claims,
                }
            )
        return volumes

    def _init_data_row(self, start, end, **kwargs):  # noqa: C901
        """Create a row of data with placeholder for all headers."""
        if not (start and end):
            raise ValueError("start and end must be date objects.")
        if not isinstance(start, datetime.datetime):
            raise ValueError("start must be a date object.")
        if not isinstance(end, datetime.datetime):
            raise ValueError("end must be a date object.")

        bill_begin = start.replace(microsecond=0, second=0, minute=0, hour=0, day=1)
        bill_end = AbstractGenerator.next_month(bill_begin)
        row = self._add_common_usage_info({}, start, end)
        report_type = kwargs.get(REPORT_TYPE)
        for column in OCP_REPORT_TYPE_TO_COLS[report_type]:
            row[column] = ""
            if column == "report_period_end":
                row[column] = OCPGenerator.timestamp(bill_end)
            elif column == "report_period_start":
                row[column] = OCPGenerator.timestamp(bill_begin)
        return row

    def _add_common_usage_info(self, row, start, end, **kwargs):
        """Add common usage information."""
        row["interval_start"] = OCPGenerator.timestamp(start)
        row["interval_end"] = OCPGenerator.timestamp(end)
        return row

    @staticmethod
    def _get_usage_for_date(usage_dict, start):
        """Return usage for specified hour."""
        if usage_dict:
            for date, usage in usage_dict.items():
                if date == "full_period":
                    return usage
                if parser.parse(date).date() == start.date():
                    return usage
        return None

    def _update_pod_data(self, row, start, end, **kwargs):
        """Update data with generator specific data."""
        del kwargs["report_type"]
        pod = kwargs.pop("pod")

        pod_seconds = kwargs.pop("pod_seconds")

        cpu_request = pod.get("cpu_request")
        mem_request_gig = pod.get("mem_request_gig")

        cpu_limit = min(pod.get("cpu_limit"), cpu_request)
        mem_limit_gig = min(pod.get("mem_limit_gig"), mem_request_gig)

        cpu_usage = self._get_usage_for_date(kwargs.pop("cpu_usage"), start)
        cpu = round(uniform(0.02, cpu_limit), 5)
        if cpu_usage:
            cpu = min(cpu_limit, cpu_request, cpu_usage)

        mem_usage_gig = self._get_usage_for_date(kwargs.pop("mem_usage_gig"), start)
        mem = round(uniform(1, mem_limit_gig), 2)
        if mem_usage_gig:
            mem = min(mem_limit_gig, mem_request_gig, mem_usage_gig)

        kwargs["pod"] = pod.get("pod_name")
        kwargs["pod_usage_cpu_core_seconds"] = pod_seconds * cpu
        kwargs["pod_request_cpu_core_seconds"] = pod_seconds * cpu_request
        kwargs["pod_limit_cpu_core_seconds"] = pod_seconds * cpu_limit
        kwargs["pod_usage_memory_byte_seconds"] = pod_seconds * mem * GIGABYTE
        kwargs["pod_request_memory_byte_seconds"] = pod_seconds * mem_request_gig * GIGABYTE
        kwargs["pod_limit_memory_byte_seconds"] = pod_seconds * mem_limit_gig * GIGABYTE
        kwargs["interval_start"] = start
        kwargs["interval_end"] = end
        row.update(kwargs)
        return row

    def _update_storage_data(self, row, start, end, **kwargs):
        """Update data with generator specific data."""
        volume_claim_usage_gig = self._get_usage_for_date(kwargs.get("volume_claim_usage_gig"), start)

        volume_request = kwargs.get("volume_request")
        vc_capacity_gig = min(kwargs.get("vc_capacity", 10.0), volume_request)

        vc_usage_gig = round(uniform(2.0, vc_capacity_gig), 2)
        if volume_claim_usage_gig:
            vc_usage_gig = min(volume_claim_usage_gig, vc_capacity_gig)
        vc_usage = vc_usage_gig * GIGABYTE

        data = {
            "interval_start": start,
            "interval_end": end,
            "namespace": kwargs.get("namespace"),
            "pod": kwargs.get("pod"),
            "persistentvolumeclaim": kwargs.get("volume_claim"),
            "persistentvolume": kwargs.get("volume_name"),
            "storageclass": kwargs.get("storage_class"),
            "persistentvolumeclaim_capacity_bytes": kwargs.get("vc_capacity"),
            "persistentvolumeclaim_capacity_byte_seconds": vc_capacity_gig * HOUR,
            "volume_request_storage_byte_seconds": volume_request * HOUR,
            "persistentvolume_labels": kwargs.get("volume_labels"),
            "persistentvolumeclaim_labels": kwargs.get("volume_claim_labels"),
            "persistentvolumeclaim_usage_byte_seconds": vc_usage * HOUR,
        }
        row.update(data)
        return row

    def _update_node_label_data(self, row, start, end, **kwargs):
        """Update data with generator specific data."""
        data = {
            "node": kwargs.get("node"),
            "node_labels": kwargs.get("node_labels"),
            "interval_start": start,
            "interval_end": end,
        }
        row.update(data)
        return row

    def _update_data(self, row, start, end, **kwargs):
        """Update data with generator specific data."""
        report_type = kwargs.get(REPORT_TYPE)
        method = self.ocp_report_generation.get(report_type).get("_update_data")
        row = method(row, start, end, **kwargs)
        return row

    def _gen_hourly_pods_usage(self, **kwargs):
        """Create hourly data for pod usage."""
        for hour in self.hours:
            start = hour.get("start")
            end = hour.get("end")
            for node in self.nodes:
                for namespace in node.get("namespaces"):
                    name = namespace.get("namespace_name")
                    for pod in namespace.get("pods"):
                        cpu_usage = pod.get("cpu_usage", None)
                        mem_usage_gig = pod.get("mem_usage_gig", None)
                        pod_seconds = pod.get("pod_seconds", None)
                        row = self._init_data_row(start, end, **kwargs)
                        row = self._update_data(
                            row,
                            start,
                            end,
                            pod=deepcopy(pod),
                            cpu_usage=cpu_usage,
                            mem_usage_gig=mem_usage_gig,
                            pod_seconds=pod_seconds,
                            namespace=name,
                            node=node.get("node_name"),
                            resource_id=node.get("resource_id"),
                            node_capacity_cpu_cores=node.get("cpu_cores"),
                            node_capacity_cpu_core_seconds=node.get("cpu_cores") * 3600,
                            node_capacity_memory_bytes=node.get("memory_gig") * GIGABYTE,
                            node_capacity_memory_byte_seconds=node.get("memory_gig") * GIGABYTE,
                            pod_labels=pod.get("labels"),
                            **kwargs,
                        )
                        row.pop("cpu_usage", None)
                        row.pop("mem_usage_gig", None)
                        row.pop("pod_seconds", None)
                        yield row

    def _gen_hourly_storage_usage(self, **kwargs):
        """Create hourly data for storage usage."""
        for hour in self.hours:
            start = hour.get("start")
            end = hour.get("end")
            for node in self.nodes:
                for namespace in node.get("namespaces"):
                    name = namespace.get("namespace_name")
                    for volume in namespace.get("volumes"):
                        for volume_claim in volume.get("volume_claims"):
                            row = self._init_data_row(start, end, **kwargs)
                            row = self._update_data(
                                row,
                                start,
                                end,
                                volume_claim=volume_claim.get("volume_claim_name"),
                                pod=volume_claim.get("pod_name"),
                                volume_claim_labels=volume_claim.get("labels"),
                                vc_capacity=volume_claim.get("capacity_gig"),
                                volume_claim_usage_gig=volume_claim.get("volume_claim_usage_gig"),
                                storage_class=volume.get("storage_class"),
                                volume_name=volume.get("volume_name"),
                                volume_request=volume.get("volume_request_gig"),
                                volume_labels=volume.get("labels"),
                                namespace=name,
                                **kwargs,
                            )
                            yield row

    def _gen_hourly_node_label_usage(self, **kwargs):
        """Create hourly data for nodel label report."""
        for hour in self.hours:
            start = hour.get("start")
            end = hour.get("end")
            for node in self.nodes:
                row = self._init_data_row(start, end, **kwargs)
                row = self._update_data(
                    row, start, end, node_labels=node.get("labels"), node=node.get("node_name"), **kwargs
                )
                yield row

    def _generate_hourly_data(self, **kwargs):
        """Create hourly data."""
        report_type = kwargs.get(REPORT_TYPE)
        method = self.ocp_report_generation.get(report_type).get("_generate_hourly_data")
        return method(**kwargs)

    def generate_data(self, report_type=None):
        """Responsibile for generating data."""
        meta = {REPORT_TYPE: report_type}
        return self._generate_hourly_data(**meta)<|MERGE_RESOLUTION|>--- conflicted
+++ resolved
@@ -129,11 +129,7 @@
     def _gen_nodes(self):
         """Create nodes for report."""
         nodes = []
-<<<<<<< HEAD
-        for _ in enumerate(range(0, self.fake.pyint(2, 6))):
-=======
         for _ in range(0, self.fake.pyint(2, 6)):
->>>>>>> 1b810353
             node = {
                 "node_name": "node_" + self.fake.word(),
                 "cpu_cores": self.fake.pyint(2, 16),
@@ -152,11 +148,7 @@
     def _gen_namespaces(self, node):
         """Create namespaces on specific nodes and keep relationship."""
         namespaces = []
-<<<<<<< HEAD
-        names = ["ns_" + self.fake.word() for _ in enumerate(range(0, self.fake.pyint(1, 4)))]
-=======
         names = ["ns_" + self.fake.word() for _ in range(0, self.fake.pyint(1, 4))]
->>>>>>> 1b810353
         for name in names:
             pods = self._gen_pods(node, name)
             namespace = {"namespace_name": name, "pods": pods, "volumes": self._gen_volumes(pods)}
@@ -165,17 +157,10 @@
 
     def _gen_openshift_labels(self, seeding=None):
         """Create pod labels for output data."""
-<<<<<<< HEAD
-        self.apps = [self.fake.word() for _ in enumerate(range(0, self.fake.pyint(3, 6)))]
-        self.organizations = [self.fake.word() for _ in enumerate(range(0, self.fake.pyint(3, 6)))]
-        self.markets = [self.fake.word() for _ in enumerate(range(0, self.fake.pyint(3, 6)))]
-        self.versions = [self.fake.word() for _ in enumerate(range(0, self.fake.pyint(3, 6)))]
-=======
         self.apps = [self.fake.word() for _ in range(0, self.fake.pyint(3, 6))]
         self.organizations = [self.fake.word() for _ in range(0, self.fake.pyint(3, 6))]
         self.markets = [self.fake.word() for _ in range(0, self.fake.pyint(3, 6))]
         self.versions = [self.fake.word() for _ in range(0, self.fake.pyint(3, 6))]
->>>>>>> 1b810353
         seeded_labels = {
             "environment": ["dev", "ci", "qa", "stage", "prod"],
             "app": self.apps,
@@ -185,11 +170,7 @@
         }
         if seeding:
             seeded_labels = seeding
-<<<<<<< HEAD
-        gen_label_keys = [self.fake.word() for _ in enumerate(range(0, self.fake.pyint(3, 6)))]
-=======
         gen_label_keys = [self.fake.word() for _ in range(0, self.fake.pyint(3, 6))]
->>>>>>> 1b810353
         all_label_keys = list(seeded_labels.keys()) + gen_label_keys
         num_labels = randint(2, len(all_label_keys))
         chosen_label_keys = choices(all_label_keys, k=num_labels)
@@ -212,11 +193,7 @@
         pods = []
         cpu_used = 0
         mem_used = 0
-<<<<<<< HEAD
-        for _ in enumerate(range(0, self.fake.pyint(2, 5))):
-=======
         for _ in range(0, self.fake.pyint(2, 5)):
->>>>>>> 1b810353
             cpu_cores = node.get("cpu_cores")
             if cpu_used >= cpu_cores * 0.95:
                 break
@@ -264,21 +241,13 @@
     def _gen_volumes(self, pods):
         """Create volumes on specific namespaces and keep relationship."""
         volumes = []
-<<<<<<< HEAD
-        for _ in enumerate(range(0, len(pods))):
-=======
         for _ in range(0, len(pods)):
->>>>>>> 1b810353
             volume_name = "vol_" + self.fake.word()
             volume_request_gig = self.fake.pyint(20, 100)
             volume_request = volume_request_gig * GIGABYTE
             volume_claims = []
             total_claims = 0
-<<<<<<< HEAD
-            for _ in enumerate(range(0, len(pods))):
-=======
             for _ in range(0, len(pods)):
->>>>>>> 1b810353
                 if volume_request - total_claims <= GIGABYTE:
                     break
                 volume_claim_name = "vc_" + self.fake.word()
