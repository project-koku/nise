--- conflicted
+++ resolved
@@ -26,83 +26,9 @@
         super().__init__(start_date, end_date, currency, attributes)
         self.report_type = report_type
         self.service_name = "COMPUTE"
-<<<<<<< HEAD
-        self.resource_id = f"ocid1.instance.oci.{self.product_region}.{self.fake.pystr(min_chars=25, max_chars=35)}"
-        self.product_sku = f"B{self.fake.random_number(fix_len=True, digits=5)}"
-        self.product_description  = "Virtual Machine Standard - E2 Micro - Free"
-        self.billing_unit = "ONE HOURS OCPUS"
-        self.cost_sku_unit = "OCPU Hours"
-        self.consumed_quantity = self.fake.random_number(digits=9, fix_len=True)
-        self.billed_quantity = self.fake.random_number(digits=9, fix_len=True)
-        self.consumed_quant_units = "GB_MS"
-        self.consumed_quant_measure = "STORAGE_SIZE"
-
-
-    def _add_cost_data(self, row, start, end, **kwargs):
-        """Add cost information to report."""
-        _data = self._get_cost_data(**kwargs)
-        for column in OCI_COST_COLUMNS:
-            row[column] = _data[column]
-        return row
-
-    def _get_cost_data(self, **kwargs):
-        """Get compute cost data"""
-
-        _cost_data = {
-            "usage/billedQuantity": 1,
-            "usage/billedQuantityOverage":"",
-            "cost/subscriptionId": self.subscription_id,
-            "cost/productSku": self.product_sku,
-            "product/Description": self.product_description,
-            "cost/unitPrice":"",
-            "cost/unitPriceOverage":"",
-            "cost/myCost": 0,
-            "cost/myCostOverage":"",
-            "cost/currencyCode": self.currency,
-            "cost/billingUnitReadable": self.billing_unit,
-            "cost/skuUnitDescription": self.cost_sku_unit,
-            "cost/overageFlag":"",
-        }
-        return _cost_data
-    
-    def _add_usage_data(self, row, start, end, **kwargs):
-        """Add cost information to report."""
-        row['product/resource'] = "PIC_COMPUTE_VM_STANDARD_E2_MICRO_FREE"
-        _data = self._get_usage_data(**kwargs)
-        for column in OCI_USAGE_COLUMNS:
-            row[column] = _data[column]
-        return row
-    
-    def _get_usage_data(self, **kwargs):
-        """Get compute usage data"""
-        _usage_data = {
-            'usage/consumedQuantity': self.consumed_quantity, 
-            'usage/billedQuantity': self.billed_quantity, 
-            'usage/consumedQuantityUnits': self.consumed_quant_units, 
-            'usage/consumedQuantityMeasure': self.consumed_quant_measure
-        }
-        return _usage_data
-
-    def _update_data(self, row, start, end, **kwargs):
-        """Update a data row with compute values."""
-        row["product/service"] = self.service_name
-        row["product/resourceId"] = self.resource_id
-        if self.report_type == OCI_COST_REPORT:
-            row = self._add_cost_data(row, start, end, **kwargs)
-        if self.report_type == OCI_USAGE_REPORT:
-            row = self._add_usage_data(row, start, end, **kwargs)
-        return row
-
-    def generate_data(self, report_type=None, **kwargs):
-        """Generate OCI compute data."""
-        if report_type:
-            kwargs.update({"report_type":report_type})
-        return self._generate_hourly_data(**kwargs)
-=======
         self.resource_id = f"ocid1.instance.oci.iad.{self.product_region}.{self.fake.pystr(min_chars=25, max_chars=35)}"
         self.cost_product_description  = "Virtual Machine Standard - E2 Micro - Free"
         self.cost_billing_unit = "ONE HOURS OCPUS"
         self.cost_sku_unit_description = "OCPU Hours"
         self.usage_consumed_quant_units = "GB_MS"
-        self.usage_consumed_quant_measure = "STORAGE_SIZE"
->>>>>>> 3d741bd6
+        self.usage_consumed_quant_measure = "STORAGE_SIZE"