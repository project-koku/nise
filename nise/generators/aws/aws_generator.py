--- conflicted
+++ resolved
@@ -233,106 +233,8 @@
 
     TEMPLATE = "nise/generators/aws/generator.j2"
 
-<<<<<<< HEAD
-    TEMPLATE_KWARGS = {
-        "data_transfer_gens": [
-            {
-                "start_date": "a",
-                "end_date": "b",
-                "resource_id": "c",
-                "product_sku": "d",
-                "amount": "e",
-                "rate": "f",
-                "tags": [{"key": "g", "value": "h"}],
-            }
-        ],
-        "ebs_gens": [
-            {
-                "start_date": "a",
-                "end_date": "b",
-                "resource_id": "c",
-                "product_sku": "d",
-                "amount": "e",
-                "rate": "f",
-                "tags": [{"key": "g", "value": "h"}],
-            }
-        ],
-        "ec2_gens": [
-            {
-                "start_date": "a",
-                "end_date": "b",
-                "resource_id": "c",
-                "product_sku": "d",
-                "region": "e",
-                "processor_arch": "f",
-                "instance_type": {
-                    "inst_type": "g",
-                    "vcpu": "h",
-                    "memory": "i",
-                    "storage": "j",
-                    "family": "k",
-                    "cost": "l",
-                    "rate": "m",
-                },
-                "tags": [{"key": "n", "value": "o"}],
-            }
-        ],
-        "rds_gens": [
-            {
-                "start_date": "a",
-                "end_date": "b",
-                "resource_id": "c",
-                "product_sku": "d",
-                "region": "e",
-                "processor_arch": "f",
-                "instance_type": {
-                    "inst_type": "g",
-                    "vcpu": "h",
-                    "memory": "i",
-                    "storage": "j",
-                    "family": "k",
-                    "cost": "l",
-                    "rate": "m",
-                },
-                "tags": [{"key": "n", "value": "o"}],
-            }
-        ],
-        "route53_gens": [
-            {
-                "start_date": "a",
-                "end_date": "b",
-                "resource_id": "c",
-                "product_sku": "d",
-                "tags": [{"key": "e", "value": "f"}],
-            }
-        ],
-        "s3_gens": [
-            {
-                "start_date": "a",
-                "end_date": "b",
-                "resource_id": "c",
-                "product_sku": "d",
-                "amount": "e",
-                "rate": "f",
-                "tags": [{"key": "g", "value": "h"}],
-            }
-        ],
-        "vpc_gens": [
-            {
-                "start_date": "a",
-                "end_date": "b",
-                "resource_id": "c",
-                "product_sku": "d",
-                "tags": [{"key": "e", "value": "f"}],
-            }
-        ],
-        "payer": "x",
-        "users": ["x", "y", "z"],
-    }
-=======
     # Not yet implemented.
     TEMPLATE_KWARGS = {"NotImplemented": True}
->>>>>>> 1b810353
 
     def __init__(
         self, start_date, end_date, payer_account, usage_accounts, attributes=None, tag_cols=None, user_config=None
