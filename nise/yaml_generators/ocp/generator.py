<<<<<<< HEAD
#
=======
>>>>>>> f73eeaf3
# Copyright 2020 Red Hat, Inc.
#
# This program is free software: you can redistribute it and/or modify
# it under the terms of the GNU Affero General Public License as
# published by the Free Software Foundation, either version 3 of the
# License, or (at your option) any later version.
#
# This program is distributed in the hope that it will be useful,
# but WITHOUT ANY WARRANTY; without even the implied warranty of
# MERCHANTABILITY or FITNESS FOR A PARTICULAR PURPOSE.  See the
# GNU Affero General Public License for more details.
#
# You should have received a copy of the GNU Affero General Public License
# along with this program.  If not, see <https://www.gnu.org/licenses/>.
#
"""Utility to generate koku-nise OCP yaml files."""
import logging
import os
from calendar import monthrange
from datetime import date

import faker
from dateutil.relativedelta import relativedelta
from nise.yaml_generators.generator import Generator
from nise.yaml_generators.utils import dicta
from nise.yaml_generators.utils import generate_name
from nise.yaml_generators.utils import generate_resource_id


FAKER = faker.Faker()
<<<<<<< HEAD
LOG = logging.getLogger(__name__)
=======


def generate_words(config):
    """
    Generate a hyphen-separated string of words.

    The number of words is specified in the config. (config.max_name_words)
    """
    return "-".join(FAKER.words(config.max_name_words))


def generate_number_str(config):
    """
    Generate a string of digits of arbitrary length.

    The maximum length is specified in the config. (config.max_resource_id_length)
    """
    return str(FAKER.random_int(0, 10 ** config.max_resource_id_length)).zfill(config.max_resource_id_length)


def generate_name(config, prefix="", suffix="", dynamic=True, generator=generate_words, cache=SEEN_NAMES):
    """
    Generate a random resource name using faker.

    Params:
        config : dicta - config information for the generator
        prefix : str - a static prefix
        suffix : str - a static suffix
        dynamic : bool - flag to run the generator function
        generator : func - function that will generate the dynamic portion of the name
        cache : set - a cache for uniqueness across all calls

    Returns:
        str
    """
    new_name = None
    while True:
        if prefix:
            prefix += "-"
        if suffix:
            suffix = "-" + suffix
        mid = generator(config) if dynamic else ""
        new_name = f"{prefix}{mid}{suffix}"
        if new_name not in cache:
            cache.add(new_name)
            break

    return DBL_DASH.sub("-", new_name)


def generate_resource_id(config, prefix="", suffix="", dynamic=True):
    """
    Generate a random resource id using faker.

    Params:
        config : dicta - config information for the generator
        prefix : str - a static prefix
        suffix : str - a static suffix
        dynamic : bool - flag to run the generator function
        generator : func - function that will generate the dynamic portion of the resource id
        cache : set - a cache for uniqueness across all calls

    Returns:
        str
    """
    return generate_name(
        config, prefix=prefix, suffix=suffix, dynamic=dynamic, generator=generate_number_str, cache=SEEN_RESOURCE_IDS
    )
>>>>>>> f73eeaf3


def generate_labels(num_labels):
    """
    Generate a string of pipe-separated label:var sets.

    Params:
        num_labels : int - number of label sets to generate

    Returns:
        str
    """
    return "|".join(f"label_{e[0]}:{e[1]}" for e in zip(FAKER.words(num_labels), FAKER.words(num_labels)))


class OCPGenerator(Generator):
    """YAML generator for OCP."""

    def init_config(self, args):
        """Process OCP specific args."""
        config = super().init_config(args)

        if args.num_nodes:
            config.max_nodes = args.num_nodes

        return config

    def build_data(self, config, _random=False):  # noqa: C901
        """
        Build a structure to fill out a nise yaml template.

        Struture has the form of:
            {start_date: date,    (config.start_date)
            ens_date: date,      (config.end_date)
            nodes: [             (number of nodes controlled by config.max_nodes)
                {node_name: str,     (dynamic)
                cpu_cores: int,     (config.max_node_cpu_cores)
                memory_gig: int,    (config.max_node_memory_gig)
                resource_id: str,   (dynamic)
                namespaces: [     (number of namespaces controlled by config.max_node_namespaces)
                    {namespace: str,   (dynamic)
                    pods: [           (number of pods controlled by config.max_node_namespace_pods)
                        pod_name: str,        (dynamic)
                        cpu_request: int,     (config.max_node_namespace_pod_cpu_request)
                        mem_request_gig: int, (config.max_node_namespace_pod_mem_request_gig)
                        cpu_limit: int,       (config.max_node_namespace_pod_cpu_limit)
                        mem_limit_gig: int,   (config.max_node_namespace_pod_mem_limit_gig)
                        pod_seconds: int,     (config.max_node_namespace_pod_seconds)
                        labels: str           (dynamic)
                    ],
                    volumes: [
                        volume_name: str,
                        storage_class: str,
                        volume_request_gig: int,
                        labels: str,
                        volume_claims: [
                            volume_claim_name: str,
                            pod_name: str,
                            labels: str,
                            capacity_gig: int
                        ]
                    ]}
                ]}
            ]}

        Parameters:
            config : dicta

        Returns:
            dicta
        """
        LOG.info("Data build starting")

        data = dicta(start_date=str(config.start_date), end_date=str(config.end_date), nodes=[])

        if _random:
            max_nodes = FAKER.random_int(1, config.max_nodes)
        else:
            max_nodes = config.max_nodes

        for node_ix in range(max_nodes):
            LOG.info(f"Building node {node_ix + 1}/{max_nodes}...")
            if _random:
                cores = FAKER.random_int(1, config.max_node_cpu_cores)
                memory = FAKER.random_int(1, config.max_node_memory_gig)
            else:
                cores = config.max_node_cpu_cores
                memory = config.max_node_memory_gig

            node = dicta(
                name=generate_name(config),
                cpu_cores=cores,
                memory_gig=memory,
                resource_id=generate_resource_id(config),
                namespaces=[],
            )
            data.nodes.append(node)

            if _random:
                max_namespaces = FAKER.random_int(1, config.max_node_namespaces)
            else:
                max_namespaces = config.max_node_namespaces

            for namespace_ix in range(max_namespaces):
                LOG.info(f"Building node {node_ix + 1}/{max_nodes}; namespace {namespace_ix + 1}/{max_namespaces}...")

                namespace = dicta(name=generate_name(config, prefix=node.name), pods=[], volumes=[])
                node.namespaces.append(namespace)

                if _random:
                    max_pods = FAKER.random_int(1, config.max_node_namespace_pods)
                else:
                    max_pods = config.max_node_namespace_pods

                LOG.info(f"Building {max_pods} pods...")
                for pod_ix in range(max_pods):
                    if _random:
                        cpu_req = FAKER.random_int(1, node.cpu_cores)
                        mem_req = FAKER.random_int(1, node.memory_gig)
                        cpu_lim = FAKER.random_int(1, node.cpu_cores)
                        mem_lim = FAKER.random_int(1, node.memory_gig)
                        pod_sec = FAKER.random_int(
                            config.min_node_namespace_pod_seconds,
                            config.max_node_namespace_pod_seconds,
                            step=(config.max_node_namespace_pod_seconds // 10) or 1800,
                        )
                    else:
                        cpu_lim = cpu_req = node.cpu_cores
                        mem_lim = mem_req = node.memory_gig
                        pod_sec = config.max_node_namespace_pod_seconds

                    pod = dicta(
                        name=generate_name(config, prefix=namespace.name + "-pod", suffix=str(pod_ix), dynamic=False),
                        cpu_request=cpu_req,
                        mem_request_gig=mem_req,
                        cpu_limit=cpu_lim,
                        mem_limit_gig=mem_lim,
                        pod_seconds=pod_sec,
                        labels=generate_labels(config.max_node_namespace_pod_labels),
                    )
                    namespace.pods.append(pod)

                if _random:
                    max_volumes = FAKER.random_int(1, config.max_node_namespace_volumes)
                else:
                    max_volumes = config.max_node_namespace_volumes

                LOG.info(f"Building {max_volumes} volumes...")
                for volume_ix in range(max_volumes):
                    if _random:
                        storage_cls = config.storage_classes[FAKER.random_int(0, len(config.storage_classes) - 1)]
                        vol_req = FAKER.random_int(1, config.max_node_namespace_volume_request_gig)
                    else:
                        storage_cls = config.storage_classes[0]
                        vol_req = config.max_node_namespace_volume_request_gig

                    volume = dicta(
                        name=generate_name(
                            config, prefix=namespace.name + "-vol", suffix=str(volume_ix), dynamic=False
                        ),
                        storage_class=storage_cls,
                        volume_request_gig=vol_req,
                        labels=generate_labels(config.max_node_namespace_volume_labels),
                        volume_claims=[],
                    )
                    namespace.volumes.append(volume)

                    if _random:
                        max_volume_claims = FAKER.random_int(1, config.max_node_namespace_volume_volume_claims)
                    else:
                        max_volume_claims = config.max_node_namespace_volume_volume_claims

                    for volume_claim_ix in range(max_volume_claims):
                        if _random:
                            cap = FAKER.random_int(1, config.max_node_namespace_volume_volume_claim_capacity_gig)
                        else:
                            cap = config.max_node_namespace_volume_volume_claim_capacity_gig

                        pod_name = namespace.pods[
                            -1 if volume_claim_ix >= len(namespace.pods) else volume_claim_ix
                        ].name
                        volume_claim = dicta(
                            name=generate_name(
                                config,
                                prefix=namespace.name + "-vol-claim",
                                suffix=str(volume_claim_ix),
                                dynamic=False,
                            ),
                            pod_name=pod_name,
                            labels=generate_labels(config.max_node_namespace_volume_volume_claim_labels),
                            capacity_gig=cap,
                        )
                        volume.volume_claims.append(volume_claim)

        return data

    def default_config(self):
        """
        Generate a config object with all values set to defaults.

        Returns:
            dicta
        """
        default_date = date.today()
        last_day_of_month = monthrange(default_date.year, default_date.month)[1]
        return dicta(
            start_date=default_date.replace(day=1) - relativedelta(months=1),
            end_date=default_date.replace(day=last_day_of_month),
            storage_classes=["gp2"],
            max_name_words=2,
            max_resource_id_length=10,
            max_nodes=1,
            max_node_cpu_cores=1,
            max_node_memory_gig=2,
            max_node_namespaces=1,
            max_node_namespace_pods=1,
            min_node_namespace_pod_seconds=300,
            max_node_namespace_pod_seconds=3600,
            max_node_namespace_pod_labels=1,
            max_node_namespace_volumes=1,
            max_node_namespace_volume_request_gig=20,
            max_node_namespace_volume_labels=1,
            max_node_namespace_volume_volume_claims=1,
            max_node_namespace_volume_volume_claim_labels=1,
            max_node_namespace_volume_volume_claim_capacity_gig=20,
        )

    def validate_config(self, config):
        """
        Validate that all known parts of a config are the required types.

        Params:
            config : dicta - the configuration to test

        Returns:
            bool
        """
        validator = dicta(
            start_date=date,
            end_date=date,
            storage_classes=list,
            max_name_words=int,
            max_resource_id_length=int,
            max_nodes=int,
            max_node_cpu_cores=int,
            max_node_memory_gig=int,
            max_node_namespaces=int,
            max_node_namespace_pods=int,
            min_node_namespace_pod_seconds=int,
            max_node_namespace_pod_seconds=int,
            max_node_namespace_pod_labels=int,
            max_node_namespace_volumes=int,
            max_node_namespace_volume_request_gig=int,
            max_node_namespace_volume_labels=int,
            max_node_namespace_volume_volume_claims=int,
            max_node_namespace_volume_volume_claim_labels=int,
            max_node_namespace_volume_volume_claim_capacity_gig=int,
        )
        result = [
            f"{k} Must be of type {validator[k].__name__}"
            for k in validator
            if k in config and not isinstance(config[k], validator[k])
        ]
        if result:
            raise TypeError(os.linesep.join(result))

        return True<|MERGE_RESOLUTION|>--- conflicted
+++ resolved
@@ -1,7 +1,3 @@
-<<<<<<< HEAD
-#
-=======
->>>>>>> f73eeaf3
 # Copyright 2020 Red Hat, Inc.
 #
 # This program is free software: you can redistribute it and/or modify
@@ -32,78 +28,7 @@
 
 
 FAKER = faker.Faker()
-<<<<<<< HEAD
 LOG = logging.getLogger(__name__)
-=======
-
-
-def generate_words(config):
-    """
-    Generate a hyphen-separated string of words.
-
-    The number of words is specified in the config. (config.max_name_words)
-    """
-    return "-".join(FAKER.words(config.max_name_words))
-
-
-def generate_number_str(config):
-    """
-    Generate a string of digits of arbitrary length.
-
-    The maximum length is specified in the config. (config.max_resource_id_length)
-    """
-    return str(FAKER.random_int(0, 10 ** config.max_resource_id_length)).zfill(config.max_resource_id_length)
-
-
-def generate_name(config, prefix="", suffix="", dynamic=True, generator=generate_words, cache=SEEN_NAMES):
-    """
-    Generate a random resource name using faker.
-
-    Params:
-        config : dicta - config information for the generator
-        prefix : str - a static prefix
-        suffix : str - a static suffix
-        dynamic : bool - flag to run the generator function
-        generator : func - function that will generate the dynamic portion of the name
-        cache : set - a cache for uniqueness across all calls
-
-    Returns:
-        str
-    """
-    new_name = None
-    while True:
-        if prefix:
-            prefix += "-"
-        if suffix:
-            suffix = "-" + suffix
-        mid = generator(config) if dynamic else ""
-        new_name = f"{prefix}{mid}{suffix}"
-        if new_name not in cache:
-            cache.add(new_name)
-            break
-
-    return DBL_DASH.sub("-", new_name)
-
-
-def generate_resource_id(config, prefix="", suffix="", dynamic=True):
-    """
-    Generate a random resource id using faker.
-
-    Params:
-        config : dicta - config information for the generator
-        prefix : str - a static prefix
-        suffix : str - a static suffix
-        dynamic : bool - flag to run the generator function
-        generator : func - function that will generate the dynamic portion of the resource id
-        cache : set - a cache for uniqueness across all calls
-
-    Returns:
-        str
-    """
-    return generate_name(
-        config, prefix=prefix, suffix=suffix, dynamic=dynamic, generator=generate_number_str, cache=SEEN_RESOURCE_IDS
-    )
->>>>>>> f73eeaf3
 
 
 def generate_labels(num_labels):
