---
generators:
  - OCPGenerator:
      start_date: {{generator.start_date}}
      end_date: {{generator.end_date}}
      nodes:
        {% for node in generator.nodes %}# start node loop
        - node_name: {{node.name}}
          cpu_cores: {{node.cpu_cores}}
          memory_gig: {{node.memory_gig}}
          resource_id: {{node.resource_id}}
          labels: {{node.labels}}
          namespaces:
            {% for namespace in node.namespaces %}{# start namespace loop #}
            - namespace_name: {{namespace.namespace_name}}
              pods:
                {% for pod in namespace.pods %}{# start pod loop #}
<<<<<<< HEAD
                - pod_name: {{pod.name}}
=======
                - pod_name: {{pod.pod_name}}
>>>>>>> 1b810353
                  cpu_request: {{pod.cpu_request}}
                  mem_request_gig: {{pod.mem_request_gig}}
                  cpu_limit: {{pod.cpu_limit}}
                  mem_limit_gig: {{pod.mem_limit_gig}}
                  pod_seconds: {{pod.pod_seconds}}
                  labels: {{pod.labels}}
                {% endfor %}{# end pod loop #}
              volumes:
                {% for volume in namespace.volumes %}{# start volume loop #}
<<<<<<< HEAD
                - volume_name: {{volume.name}}
=======
                - volume_name: {{volume.volume_name}}
>>>>>>> 1b810353
                  storage_class: {{volume.storage_class}}
                  volume_request_gig: {{volume.volume_request_gig}}
                  labels: {{volume.labels}}
                  volume_claims:
                  {% for volume_claim in volume.volume_claims %}# start volume-claim loop
<<<<<<< HEAD
                  - volume_claim_name: {{volume_claim.name}}
=======
                  - volume_claim_name: {{volume_claim.volume_claim_name}}
>>>>>>> 1b810353
                    pod_name: {{volume_claim.pod_name}}
                    labels: {{volume_claim.labels}}
                    capacity_gig: {{volume_claim.capacity_gig}}
                  {% endfor %}{# end volume claim loop #}
                {% endfor %}{# end volume loop #}
            {% endfor %}{# end namespace loop #}
        {% endfor %}{# end node loop #}<|MERGE_RESOLUTION|>--- conflicted
+++ resolved
@@ -15,11 +15,7 @@
             - namespace_name: {{namespace.namespace_name}}
               pods:
                 {% for pod in namespace.pods %}{# start pod loop #}
-<<<<<<< HEAD
-                - pod_name: {{pod.name}}
-=======
                 - pod_name: {{pod.pod_name}}
->>>>>>> 1b810353
                   cpu_request: {{pod.cpu_request}}
                   mem_request_gig: {{pod.mem_request_gig}}
                   cpu_limit: {{pod.cpu_limit}}
@@ -29,21 +25,13 @@
                 {% endfor %}{# end pod loop #}
               volumes:
                 {% for volume in namespace.volumes %}{# start volume loop #}
-<<<<<<< HEAD
-                - volume_name: {{volume.name}}
-=======
                 - volume_name: {{volume.volume_name}}
->>>>>>> 1b810353
                   storage_class: {{volume.storage_class}}
                   volume_request_gig: {{volume.volume_request_gig}}
                   labels: {{volume.labels}}
                   volume_claims:
                   {% for volume_claim in volume.volume_claims %}# start volume-claim loop
-<<<<<<< HEAD
-                  - volume_claim_name: {{volume_claim.name}}
-=======
                   - volume_claim_name: {{volume_claim.volume_claim_name}}
->>>>>>> 1b810353
                     pod_name: {{volume_claim.pod_name}}
                     labels: {{volume_claim.labels}}
                     capacity_gig: {{volume_claim.capacity_gig}}
