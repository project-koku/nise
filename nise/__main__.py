#
# Copyright 2018 Red Hat, Inc.
#
# This program is free software: you can redistribute it and/or modify
# it under the terms of the GNU Affero General Public License as
# published by the Free Software Foundation, either version 3 of the
# License, or (at your option) any later version.
#
# This program is distributed in the hope that it will be useful,
# but WITHOUT ANY WARRANTY; without even the implied warranty of
# MERCHANTABILITY or FITNESS FOR A PARTICULAR PURPOSE.  See the
# GNU Affero General Public License for more details.
#
# You should have received a copy of the GNU Affero General Public License
# along with this program.  If not, see <https://www.gnu.org/licenses/>.
#
"""Cost and Usage Generator CLI."""
import argparse
import calendar
import datetime
import logging
import os

import yaml
from dateutil import parser as date_parser
from dateutil.relativedelta import relativedelta
from nise import __version__
from nise.report import aws_create_report
from nise.report import azure_create_report
from nise.report import gcp_create_report
from nise.report import ocp_create_report
from nise.yaml_gen import add_yaml_parser_args
from nise.yaml_gen import yaml_main

LOG = logging.getLogger(__name__)
logging.basicConfig(level=logging.INFO, format="%(asctime)s : %(name)s.%(lineno)d : %(levelname)s : %(message)s")


class NiseError(Exception):
    """A Nise Exception class."""


def valid_date(date_string):
    """Create date from date string."""
    try:
        valid = datetime.datetime.strptime(date_string, "%Y-%m-%d")
    except ValueError:
        msg = f"{date_string} is an unsupported date format."
        raise argparse.ArgumentTypeError(msg)
    return valid


def today():
    """Create the date of today."""
    return datetime.datetime.now().replace(microsecond=0, second=0, minute=0)


def add_aws_parser_args(parser):
    """Add AWS sub-parser args."""
    parser.add_argument(
        "--aws-s3-bucket-name",
        metavar="BUCKET_NAME",
        dest="aws_bucket_name",
        required=False,
        help="AWS S3 bucket to place the data.",
    )
    parser.add_argument(
        "--aws-s3-report-name",
        metavar="COST_REPORT_NAME",
        dest="aws_report_name",
        required=False,
        help="Directory path to store data in the S3 bucket.",
    )
    parser.add_argument(
        "--aws-s3-report-prefix",
        metavar="PREFIX_NAME",
        dest="aws_prefix_name",
        required=False,
        help="Directory path to store data in the S3 bucket.",
    )
    parser.add_argument(
        "--aws-finalize",
        metavar="FINALIZE_REPORT",
        dest="aws_finalize_report",
        choices=["copy", "overwrite"],
        required=False,
        help="""Whether to generate finalized report data.
                            Can be either \'copy\' to produce a second finalized file locally
                            or \'overwrite\' to finalize the normal report files.
                            """,
    )


def add_azure_parser_args(parser):
    """Add Azure sub-parser args."""
    parser.add_argument(
        "--azure-container-name",
        metavar="AZURE_CONTAINER_NAME",
        dest="azure_container_name",
        required=False,
        help="Azure container to place the data.",
    )
    parser.add_argument(
        "--azure-report-name",
        metavar="AZURE_COST_REPORT_NAME",
        dest="azure_report_name",
        required=False,
        help="Directory path to store data in the bucket.",
    )
    parser.add_argument(
        "--azure-report-prefix",
        metavar="AZURE_PREFIX_NAME",
        dest="azure_prefix_name",
        required=False,
        help="Directory path to store data in the bucket.",
    )
    parser.add_argument(
        "--azure-account-name",
        metavar="AZURE_ACCOUNT_NAME",
        dest="azure_account_name",
        required=False,
        default=os.getenv("AZURE_STORAGE_ACCOUNT"),
        help="Azure container to place the data.",
    )


def add_gcp_parser_args(parser):
    """Add GCP sub-parser args."""
    parser.add_argument(
        "--gcp-report-prefix",
        metavar="GCP_REPORT_PREFIX",
        dest="gcp_report_prefix",
        required=False,
        help="GCP Billing Report Prefix.",
    )
    parser.add_argument(
        "--gcp-bucket-name",
        metavar="GCP_BUCKET_NAME",
        dest="gcp_bucket_name",
        required=False,
        help="GCP storage account to place the data.",
    )


def add_ocp_parser_args(parser):
    """Add OCP sub-parser args."""
    parser.add_argument(
        "--ocp-cluster-id",
        metavar="OCP_CLUSTER_ID",
        dest="ocp_cluster_id",
        required=False,
        help="Cluster identifier for usage data.",
    )
    parser.add_argument(
        "--insights-upload",
        metavar="UPLOAD_ENDPOINT",
        dest="insights_upload",
        required=False,
        help="URL for Insights Upload Service.",
    )


def create_parser():
    """Create the parser for incoming data."""
    parser = argparse.ArgumentParser()
    parser.add_argument("-v", "--version", action="version", version=f"%(prog)s {__version__}")
    subparsers = parser.add_subparsers(dest="command")
    report_parser = subparsers.add_parser("report", help="Generate fake cost usage reports.")
    yaml_parser = subparsers.add_parser("yaml", help="Generate a yaml for creating cost usage reports.")

    add_yaml_parser_args(yaml_parser)

    parent_parser = argparse.ArgumentParser()
    parent_parser.add_argument(
        "-s",
        "--start-date",
        metavar="YYYY-MM-DD",
        dest="start_date",
        required=False,
        type=valid_date,
        help="Date to start generating data (YYYY-MM-DD)",
    )
    parent_parser.add_argument(
        "-e",
        "--end-date",
        metavar="YYYY-MM-DD",
        dest="end_date",
        required=False,
        type=valid_date,
        default=today(),
        help="Date to end generating data (YYYY-MM-DD). Default is today.",
    )
    parent_parser.add_argument(
        "--file-row-limit",
        dest="row_limit",
        required=False,
        type=int,
        default=100000,
        help="Maximum number of lines per report file. Default is 100000.",
    )
    parent_parser.add_argument(
        "--static-report-file", dest="static_report_file", required=False, help="Generate static data based on yaml."
    )
    parent_parser.add_argument(
        "-w",
        "--write-monthly",
        dest="write_monthly",
        action="store_true",
        required=False,
        help="Writes the monthly files.",
    )

    report_subparser = report_parser.add_subparsers(dest="provider")
    aws_parser = report_subparser.add_parser(
        "aws", parents=[parent_parser], add_help=False, description="The AWS parser", help="create the AWS reports"
    )
    azure_parser = report_subparser.add_parser(
        "azure",
        parents=[parent_parser],
        add_help=False,
        description="The Azure parser",
        help="create the Azure reports",
    )
    gcp_parser = report_subparser.add_parser(
        "gcp", parents=[parent_parser], add_help=False, description="The GCP parser", help="create the GCP reports"
    )
    ocp_parser = report_subparser.add_parser(
        "ocp", parents=[parent_parser], add_help=False, description="The OCP parser", help="create the OCP reports"
    )

    add_aws_parser_args(aws_parser)
    add_azure_parser_args(azure_parser)
    add_gcp_parser_args(gcp_parser)
    add_ocp_parser_args(ocp_parser)

    return parser


def _get_aws_options(options):
    """Obtain all the aws options.

    Args:
        options (Dict): dictionary of arguments.
    Returns:
        aws_bucket_name (string): AWS bucket name
        aws_report_name (string): AWS report name
        aws_prefix_name (string): AWS report prefix
        aws_finalize_report (string): AWS finalize choice

    """
    aws_bucket_name = options.get("aws_bucket_name")
    aws_report_name = options.get("aws_report_name")
    aws_prefix_name = options.get("aws_prefix_name")
    aws_finalize_report = options.get("aws_finalize_report")
    return (aws_bucket_name, aws_report_name, aws_prefix_name, aws_finalize_report)


def _get_azure_options(options):
    """Obtain all the azure options.

    Args:
        options (Dict): dictionary of arguments.
    Returns:
        azure_container_name (string): Azure storage account name
        azure_report_name (string): Azure report name
        azure_prefix_name (string): Azure report prefix
        azure_account_name (string): Azure account name

    """
    azure_container_name = options.get("azure_container_name")
    azure_report_name = options.get("azure_report_name")
    azure_prefix_name = options.get("azure_prefix_name")
    azure_account_name = options.get("azure_account_name")
    return (azure_container_name, azure_report_name, azure_prefix_name, azure_account_name)


def _get_ocp_options(options):
    """Obtain all the ocp options.

    Args:
        options (Dict): dictionary of arguments.
    Returns:
        ocp_cluster_id (string): OCP cluster id

    """
    ocp_cluster_id = options.get("ocp_cluster_id")
    insights_upload = options.get("insights_upload")
    return (ocp_cluster_id, insights_upload)


def _get_gcp_options(options):
    """Obtain all the GCP options.

    Args:
        options (Dict): dictionary of arguments.
    Returns:
        gcp_report_prefix (string): GCP storage account name

    """
    gcp_report_prefix = options.get("gcp_report_prefix")
    gcp_bucket_name = options.get("gcp_bucket_name")
    return gcp_report_prefix, gcp_bucket_name


def _validate_aws_arguments(parser, options):
    """Validate aws argument combination.

    Args:
        parser (Object): ArgParser parser.
        options (Dict): dictionary of arguments.
    Raises:
        (ParserError): If combination is invalid.

    """
    aws_valid = False

    aws_bucket_name, aws_report_name, _, _ = _get_aws_options(options)
    if aws_bucket_name and aws_report_name:
        aws_valid = True
    elif not (aws_bucket_name or aws_report_name):
        aws_valid = True
    if not aws_valid:
        msg = "Both {} and {} must be supplied, if one is provided."
        msg = msg.format("--aws-s3-bucket-name", "--aws-s3-report-name")
        parser.error(msg)
    return aws_valid


def _validate_azure_arguments(parser, options):
    """Validate azure argument combination.

    Args:
        parser (Object): ArgParser parser.
        options (Dict): dictionary of arguments.
    Raises:
        (ParserError): If combination is invalid.

    """
    azure_valid = False

    azure_container_name, azure_report_name, _, _ = _get_azure_options(options)
    if azure_container_name and azure_report_name:
        azure_valid = True
    elif not (azure_container_name or azure_report_name):
        azure_valid = True
    if not azure_valid:
        msg = "Both {} and {} must be supplied, if one is provided."
        msg = msg.format("--azure-container-name", "--azure-report-name")
        parser.error(msg)
    return azure_valid


def _validate_ocp_arguments(parser, options):
    """Validate ocp argument combination.

    Args:
        parser (Object): ArgParser parser.
        options (Dict): dictionary of arguments.
    Raises:
        (ParserError): If combination is invalid.

    """
    ocp_valid = False

    ocp_cluster_id, insights_upload = _get_ocp_options(options)
    if ocp_cluster_id is None:
        msg = "{} must be supplied."
        msg = msg.format("--ocp-cluster-id")
        parser.error(msg)
    elif insights_upload is not None and not os.path.isdir(insights_upload):
        insights_user = os.environ.get("INSIGHTS_USER")
        insights_password = os.environ.get("INSIGHTS_PASSWORD")
        insights_account_id = os.environ.get("INSIGHTS_ACCOUNT_ID")
        insights_org_id = os.environ.get("INSIGHTS_ORG_ID")
        if (insights_account_id is None or insights_org_id is None) and (
            insights_user is None or insights_password is None
        ):
            msg = (
                "The environment must have \nINSIGHTS_USER and "
                "INSIGHTS_PASSWORD or\nINSIGHTS_ACCOUNT_ID and INSIGHTS_ORG_ID"
                "defined when {} {} is supplied."
            )
            msg = msg.format("--insights-upload", insights_upload)
            parser.error(msg)
        # Either set of acceptable credentials are acceptable
        ocp_valid = True
    else:
        ocp_valid = True
    return ocp_valid


def _validate_gcp_arguments(parser, options):
    """Validate aws argument combination.

    Args:
        parser (Object): ArgParser parser.
        options (Dict): dictionary of arguments.
    Raises:
        (ParserError): If combination is invalid.

    """
    return True


def _validate_provider_inputs(parser, options):
    """Validate provider inputs.

    Args:
        parser (Object): ArgParser parser.
        options (Dict): dictionary of arguments.
    Raises:
        (ParserError): If combination is invalid.

    """
    valid_inputs = False
    provider_type = options.get("provider")
    VALIDATOR_MAP = {
        "aws": _validate_aws_arguments,
        "azure": _validate_azure_arguments,
        "gcp": _validate_gcp_arguments,
        "ocp": _validate_ocp_arguments,
    }

    if VALIDATOR_MAP.get(provider_type):
        func = VALIDATOR_MAP.get(provider_type)
        valid_inputs = func(parser, options)
    else:
        msg = "One of {}, {}, {}, or {} must be supplied to generate a report."
        msg = msg.format("aws", "azure", "ocp", "gcp")
        parser.error(msg)
    return (valid_inputs, provider_type)


def _load_yaml_file(filename):
    """Local data from yaml file."""
    if not os.path.exists(filename):
        raise FileNotFoundError(f'Cannot find file "{filename}"')
    yamlfile = None
    if filename:
        try:
            with open(filename, "r+") as yaml_file:
                yamlfile = yaml.safe_load(yaml_file)
        except TypeError:
            yamlfile = yaml.safe_load(filename)
    return yamlfile


def _load_static_report_data(options):
    """Validate/load and set start_date if static file is provided."""
    if not options.get("static_report_file"):
        return
    LOG.info("Loading static data...")
    start_dates = []
    end_dates = []
    static_report_data = _load_yaml_file(options.get("static_report_file"))
    for generator_dict in static_report_data.get("generators"):
        for _, attributes in generator_dict.items():
            if attributes.get("start_date"):
                generated_start_date = calculate_start_date(attributes.get("start_date"))
                start_dates.append(generated_start_date)

            if attributes.get("end_date"):
                generated_end_date = calculate_end_date(generated_start_date, attributes.get("end_date"))
                if options.get("provider") == "azure" and (
<<<<<<< HEAD
                    generated_end_date.day == 1 or generated_end_date == generated_start_date  # noqa: W503
                ):  # noqa: W503
=======
                    generated_end_date.day == 1 or generated_end_date == generated_start_date
                ):
>>>>>>> 816b6ed0
                    generated_end_date += datetime.timedelta(hours=24)
            else:
                if options.get("provider") == "azure":
                    generated_end_date = today() + datetime.timedelta(hours=24)
                else:
                    generated_end_date = today()
            end_dates.append(generated_end_date)

            attributes["start_date"] = str(generated_start_date)
            if options.get("provider") != "azure":
                generated_end_date = generated_end_date.replace(hour=23, minute=59)
            attributes["end_date"] = str(generated_end_date)

        options["start_date"] = min(start_dates)
        latest_date = max(end_dates)
        last_day_of_month = calendar.monthrange(year=latest_date.year, month=latest_date.month)[1]
        options["end_date"] = latest_date.replace(day=last_day_of_month, hour=0, minute=0)
        options["static_report_data"] = static_report_data
    return True


def calculate_start_date(start_date):
    """Return a datetime for the start date."""
    if start_date == "last_month":
        generated_start_date = today().replace(day=1, hour=0, minute=0, second=0) + relativedelta(months=-1)
    elif start_date == "today":
        generated_start_date = today().replace(hour=0, minute=0, second=0)
    elif start_date and isinstance(start_date, datetime.date):
        generated_start_date = datetime.datetime.fromordinal(start_date.toordinal())
    elif start_date:
        generated_start_date = date_parser.parse(start_date)
    else:
        generated_start_date = today().replace(day=1, hour=0, minute=0, second=0)
    return generated_start_date


def calculate_end_date(start_date, end_date):
    """Return a datetime for the end date."""
    try:
        if end_date == "last_month":
            generated_end_date = today().replace(day=1, hour=0, minute=0, second=0) + relativedelta(months=-1)
        elif end_date == "today":
            generated_end_date = today().replace(hour=0, minute=0, second=0)
        elif end_date and isinstance(end_date, datetime.date):
            generated_end_date = datetime.datetime.fromordinal(end_date.toordinal())
        else:
            generated_end_date = date_parser.parse(end_date)
    except TypeError:
        offset = end_date
        offset_date = start_date + relativedelta(days=offset)
        if offset_date.month > start_date.month:
            generated_end_date = offset_date
        else:
            generated_end_date = min(start_date + relativedelta(days=offset), today())
    return generated_end_date


def fix_dates(options, provider_type):
    if provider_type == "azure" and options.get("end_date").day == 1:
        options["end_date"] += relativedelta(days=1)


def run(provider_type, options):
    """Run nise."""
    static_data_bool = _load_static_report_data(options)
    if not options.get("start_date"):
        raise NiseError("'start_date' is required in static files.")
    if not static_data_bool:
        fix_dates(options, provider_type)

    LOG.info("Creating reports...")
    if provider_type == "aws":
        aws_create_report(options)
    elif provider_type == "azure":
        azure_create_report(options)
    elif provider_type == "ocp":
        ocp_create_report(options)
    elif provider_type == "gcp":
        gcp_create_report(options)


def main():
    """Run data generation program."""
    parser = create_parser()
    args = parser.parse_args()
    if not args.command:
        parser.error('"yaml" or "report" argument must be specified')
    elif args.command == "yaml":
        yaml_main(args)
        return
    options = vars(args)

    if not (options.get("start_date") or options.get("static_report_file")):
        parser.error("the following arguments are required: -s, --start-date")

    _, provider_type = _validate_provider_inputs(parser, options)

    run(provider_type, options)


if __name__ == "__main__":
    main()<|MERGE_RESOLUTION|>--- conflicted
+++ resolved
@@ -462,13 +462,8 @@
             if attributes.get("end_date"):
                 generated_end_date = calculate_end_date(generated_start_date, attributes.get("end_date"))
                 if options.get("provider") == "azure" and (
-<<<<<<< HEAD
-                    generated_end_date.day == 1 or generated_end_date == generated_start_date  # noqa: W503
-                ):  # noqa: W503
-=======
                     generated_end_date.day == 1 or generated_end_date == generated_start_date
                 ):
->>>>>>> 816b6ed0
                     generated_end_date += datetime.timedelta(hours=24)
             else:
                 if options.get("provider") == "azure":
