#
# Copyright 2018 Red Hat, Inc.
#
# This program is free software: you can redistribute it and/or modify
# it under the terms of the GNU Affero General Public License as
# published by the Free Software Foundation, either version 3 of the
# License, or (at your option) any later version.
#
# This program is distributed in the hope that it will be useful,
# but WITHOUT ANY WARRANTY; without even the implied warranty of
# MERCHANTABILITY or FITNESS FOR A PARTICULAR PURPOSE.  See the
# GNU Affero General Public License for more details.
#
# You should have received a copy of the GNU Affero General Public License
# along with this program.  If not, see <https://www.gnu.org/licenses/>.
#
"""Cost and Usage Generator CLI."""

import argparse
import calendar
import datetime
import os
import sys
import time
<<<<<<< HEAD
from datetime import timezone
=======
from pathlib import Path
>>>>>>> 2f9617da
from pprint import pformat

from dateutil import parser as date_parser
from dateutil.parser import ParserError
from dateutil.relativedelta import relativedelta
from oci.exceptions import InvalidConfig

from nise import __version__
from nise.report import aws_create_marketplace_report
from nise.report import aws_create_report
from nise.report import azure_create_report
from nise.report import gcp_create_report
from nise.report import ocp_create_report
from nise.util import load_yaml
from nise.util import LOG
from nise.util import LOG_VERBOSITY
from nise.yaml_gen import add_yaml_parser_args
from nise.yaml_gen import yaml_main

os.environ["TZ"] = "UTC"
time.tzset()


class NiseError(Exception):
    """A Nise Exception class."""


def valid_date(date_string):
    """Create date from date string."""
    if "T" in date_string and not date_string.endswith("+0000"):
        date_string += " +0000"
    try:
        valid = date_parser.parse(date_string)
    except ParserError as e:
        msg = f"{date_string} is an unsupported date format."
        raise argparse.ArgumentTypeError(msg) from e
    return valid


def valid_currency(currency):
    """Validate the currency passed in."""
    valid_currencies = [
        "aud",
        "cad",
        "chf",
        "cny",
        "dkk",
        "eur",
        "gbp",
        "hkd",
        "jpy",
        "nok",
        "nzd",
        "sek",
        "sgd",
        "usd",
        "zar",
    ]
    if currency.lower() in valid_currencies:
        return currency.upper()
    msg = f"{currency} is an unsupported currency code."
    raise argparse.ArgumentTypeError(msg)


def today():
    """Create the date of today."""
    return datetime.datetime.now(tz=datetime.UTC).replace(microsecond=0, second=0, minute=0)


def add_aws_parser_args(parser):
    """Add AWS sub-parser args."""
    parser.add_argument(
        "--aws-s3-bucket-name",
        metavar="BUCKET_NAME",
        dest="aws_bucket_name",
        required=False,
        help="AWS S3 bucket to place the data.",
    )
    parser.add_argument(
        "--aws-s3-report-name",
        metavar="COST_REPORT_NAME",
        dest="aws_report_name",
        required=False,
        help="Directory path to store data in the S3 bucket.",
    )
    parser.add_argument(
        "--aws-s3-report-prefix",
        metavar="PREFIX_NAME",
        dest="aws_prefix_name",
        required=False,
        help="Directory path to store data in the S3 bucket.",
    )
    parser.add_argument(
        "--aws-finalize",
        metavar="FINALIZE_REPORT",
        dest="aws_finalize_report",
        choices=["copy", "overwrite"],
        required=False,
        help="""Whether to generate finalized report data.
                            Can be either \'copy\' to produce a second finalized file locally
                            or \'overwrite\' to finalize the normal report files.
                            """,
    )


def add_aws_marketplace_parser_args(parser):
    """Add AWS Marketplace sub-parser args."""
    parser.add_argument(
        "--aws-s3-bucket-name",
        metavar="BUCKET_NAME",
        dest="aws_bucket_name",
        required=False,
        help="AWS S3 bucket to place the data.",
    )
    parser.add_argument(
        "--aws-s3-report-name",
        metavar="COST_REPORT_NAME",
        dest="aws_report_name",
        required=False,
        help="Directory path to store data in the S3 bucket.",
    )
    parser.add_argument(
        "--aws-s3-report-prefix",
        metavar="PREFIX_NAME",
        dest="aws_prefix_name",
        required=False,
        help="Directory path to store data in the S3 bucket.",
    )
    parser.add_argument(
        "--aws-finalize",
        metavar="FINALIZE_REPORT",
        dest="aws_finalize_report",
        choices=["copy", "overwrite"],
        required=False,
        help="""Whether to generate finalized report data.
                            Can be either \'copy\' to produce a second finalized file locally
                            or \'overwrite\' to finalize the normal report files.
                            """,
    )


def add_azure_parser_args(parser):
    """Add Azure sub-parser args."""
    parser.add_argument(
        "--azure-container-name",
        metavar="AZURE_CONTAINER_NAME",
        dest="azure_container_name",
        required=False,
        help="Azure container to place the data.",
    )
    parser.add_argument(
        "--azure-report-name",
        metavar="AZURE_COST_REPORT_NAME",
        dest="azure_report_name",
        required=False,
        help="Directory path to store data in the bucket.",
    )
    parser.add_argument(
        "--azure-report-prefix",
        metavar="AZURE_PREFIX_NAME",
        dest="azure_prefix_name",
        required=False,
        help="Directory path to store data in the bucket.",
    )
    parser.add_argument(
        "--azure-account-name",
        metavar="AZURE_ACCOUNT_NAME",
        dest="azure_account_name",
        required=False,
        default=os.getenv("AZURE_STORAGE_ACCOUNT"),
        help="Azure container to place the data.",
    )
    parser.add_argument(
        "-rg",
        "--resource-group",
        dest="resource_group_export",
        action="store_true",
        required=False,
        help="Generate resource group based azure report.",
    )


def add_gcp_parser_args(parser):
    """Add GCP sub-parser args."""
    parser.add_argument(
        "--gcp-report-prefix",
        metavar="GCP_REPORT_PREFIX",
        dest="gcp_report_prefix",
        required=False,
        help="GCP Billing Report Prefix.",
    )
    parser.add_argument(
        "--gcp-bucket-name",
        metavar="GCP_BUCKET_NAME",
        dest="gcp_bucket_name",
        required=False,
        help="GCP storage account to place the data.",
    )
    parser.add_argument(
        "--gcp-dataset-name",
        metavar="GCP_DATASET_NAME",
        dest="gcp_dataset_name",
        required=False,
        help="GCP dataset name to create.",
    )
    parser.add_argument(
        "--gcp-table-name",
        metavar="GCP_TABLE_NAME",
        dest="gcp_table_name",
        required=False,
        help="Table name to create in the GCP dataset.",
    )
    parser.add_argument(
        "--daily-report",
        # metavar= "GCP_DAILY_REPORT",
        action="store_true",
        dest="daily_report",
        help="GCP daily report activation",
    )

    parser.add_argument(
        "--gcp-daily-flow",
        action="store_true",
        required=False,
        dest="gcp_daily_flow",
        help="additional GCP day to day ingest",
    )
    parser.add_argument(
        "-etag", "--gcp-etag", metavar="GCP_ETAG", dest="gcp_etag", required=False, help="The etag in the filename"
    )
    parser.add_argument(
        "-r",
        "--resource-level",
        dest="gcp_resource_level",
        action="store_true",
        required=False,
        help="Whether to generate a resource level report",
    )


def add_ocp_parser_args(parser):
    """Add OCP sub-parser args."""
    parser.add_argument(
        "--ocp-cluster-id",
        metavar="OCP_CLUSTER_ID",
        dest="ocp_cluster_id",
        required=False,
        help="Cluster identifier for usage data.",
    )
    parser.add_argument(
        "--insights-upload",
        metavar="UPLOAD_ENDPOINT",
        dest="insights_upload",
        required=False,
        help="URL for Insights Upload Service.",
    )
    parser.add_argument(
        "--minio-upload",
        metavar="MINIO_UPLOAD_ENDPOINT",
        dest="minio_upload",
        required=False,
        help="URL for Minio (S3).",
    )
    parser.add_argument(
        "--payload-name",
        metavar="PAYLOAD_NAME",
        dest="payload_name",
        required=False,
        help="The name used to save a payload.",
    )
    parser.add_argument(
        "--ros-ocp-info",
        dest="ros_ocp_info",
        required=False,
        action="store_true",
        help="Generate ROS for Openshift data",
    )
    parser.add_argument(
        "--daily-reports",
        dest="daily_reports",
        required=False,
        action="store_true",
        help="Flag used to add the `daily_reports` marker to manifests.",
    )
    parser.add_argument(
        "--constant-values-ros-ocp",
        dest="constant_values_ros_ocp",
        required=False,
        action="store_true",
        help="Flag to generate constant values for ROS for Openshift",
    )


def create_parser():
    """Create the parser for incoming data."""
    parser = argparse.ArgumentParser()
    parser.add_argument("-l", "--log-level", action="count", default=0, help="increase logging verbosity (up to -lll)")
    parser.add_argument("-v", "--version", action="version", version=f"%(prog)s {__version__}")
    subparsers = parser.add_subparsers(dest="command")
    report_parser = subparsers.add_parser("report", help="Generate fake cost usage reports.")
    yaml_parser = subparsers.add_parser("yaml", help="Generate a yaml for creating cost usage reports.")

    add_yaml_parser_args(yaml_parser)
    report_parser.add_argument(
        "-c",
        "--currency",
        dest="currency",
        required=False,
        type=valid_currency,
        help="Sets the currency code on the reports, this will also override any currency in static ymls",
    )
    parent_parser = argparse.ArgumentParser()
    parent_parser.add_argument(
        "-s",
        "--start-date",
        metavar="YYYY-MM-DD[THH:MM:SS +0000]",
        dest="start_date",
        required=False,
        type=valid_date,
        help="Date to start generating data (YYYY-MM-DD[THH:MM:SS +0000])",
    )
    parent_parser.add_argument(
        "-e",
        "--end-date",
        metavar="YYYY-MM-DD[THH:MM:SS +0000]",
        dest="end_date",
        required=False,
        type=valid_date,
        default=today(),
        help="Date to end generating data (YYYY-MM-DD[THH:MM:SS +0000]). Default is today.",
    )
    parent_parser.add_argument(
        "--file-row-limit",
        dest="row_limit",
        required=False,
        type=int,
        default=100000,
        help="Maximum number of lines per report file. Default is 100000.",
    )
    parent_parser.add_argument(
        "--static-report-file", dest="static_report_file", required=False, help="Generate static data based on yaml."
    )
    parent_parser.add_argument(
        "-w",
        "--write-monthly",
        dest="write_monthly",
        action="store_true",
        required=False,
        help="Writes the monthly files.",
    )

    report_subparser = report_parser.add_subparsers(dest="provider")
    aws_parser = report_subparser.add_parser(
        "aws", parents=[parent_parser], add_help=False, description="The AWS parser", help="create the AWS reports"
    )
    aws_marketplace_parser = report_subparser.add_parser(
        "aws-marketplace",
        parents=[parent_parser],
        add_help=False,
        description="The AWS Marketplace parser",
        help="create the AWS Marketplace report",
    )
    azure_parser = report_subparser.add_parser(
        "azure",
        parents=[parent_parser],
        add_help=False,
        description="The Azure parser",
        help="create the Azure reports",
    )
    gcp_parser = report_subparser.add_parser(
        "gcp", parents=[parent_parser], add_help=False, description="The GCP parser", help="create the GCP reports"
    )
    ocp_parser = report_subparser.add_parser(
        "ocp", parents=[parent_parser], add_help=False, description="The OCP parser", help="create the OCP reports"
    )

    add_aws_parser_args(aws_parser)
    add_aws_marketplace_parser_args(aws_marketplace_parser)
    add_azure_parser_args(azure_parser)
    add_gcp_parser_args(gcp_parser)
    add_ocp_parser_args(ocp_parser)

    return parser


def _get_aws_options(options):
    """Obtain all the aws options.

    Args:
        options (Dict): dictionary of arguments.
    Returns:
        aws_bucket_name (string): AWS bucket name
        aws_report_name (string): AWS report name
        aws_prefix_name (string): AWS report prefix
        aws_finalize_report (string): AWS finalize choice

    """
    aws_bucket_name = options.get("aws_bucket_name")
    aws_report_name = options.get("aws_report_name")
    aws_prefix_name = options.get("aws_prefix_name")
    aws_finalize_report = options.get("aws_finalize_report")
    return (aws_bucket_name, aws_report_name, aws_prefix_name, aws_finalize_report)


def _get_azure_options(options):
    """Obtain all the azure options.

    Args:
        options (Dict): dictionary of arguments.
    Returns:
        azure_container_name (string): Azure storage account name
        azure_report_name (string): Azure report name
        azure_prefix_name (string): Azure report prefix
        azure_account_name (string): Azure account name

    """
    azure_container_name = options.get("azure_container_name")
    azure_report_name = options.get("azure_report_name")
    azure_prefix_name = options.get("azure_prefix_name")
    azure_account_name = options.get("azure_account_name")
    return (azure_container_name, azure_report_name, azure_prefix_name, azure_account_name)


def _get_ocp_options(options):
    """Obtain all the ocp options.

    Args:
        options (Dict): dictionary of arguments.
    Returns:
        ocp_cluster_id (string): OCP cluster id

    """
    ocp_cluster_id = options.get("ocp_cluster_id")
    insights_upload = options.get("insights_upload")
    minio_upload = options.get("minio_upload")
    payload_name = options.get("payload_name")
    return (ocp_cluster_id, insights_upload, minio_upload, payload_name)


def _get_gcp_options(options):
    """Obtain all the GCP options.

    Args:
        options (Dict): dictionary of arguments.
    Returns:
        gcp_report_prefix (string): GCP storage account name

    """
    gcp_report_prefix = options.get("gcp_report_prefix")
    gcp_bucket_name = options.get("gcp_bucket_name")
    return gcp_report_prefix, gcp_bucket_name


def _validate_aws_arguments(parser, options):
    """Validate aws argument combination.

    Args:
        parser (Object): ArgParser parser.
        options (Dict): dictionary of arguments.
    Raises:
        (ParserError): If combination is invalid.

    """
    aws_valid = False

    aws_bucket_name, aws_report_name, _, _ = _get_aws_options(options)
    if aws_bucket_name and aws_report_name:
        aws_valid = True
    elif not (aws_bucket_name or aws_report_name):
        aws_valid = True
    if not aws_valid:
        msg = "Both {} and {} must be supplied, if one is provided."
        msg = msg.format("--aws-s3-bucket-name", "--aws-s3-report-name")
        parser.error(msg)
    return aws_valid


def _validate_azure_arguments(parser, options):
    """Validate azure argument combination.

    Args:
        parser (Object): ArgParser parser.
        options (Dict): dictionary of arguments.
    Raises:
        (ParserError): If combination is invalid.

    """
    azure_valid = False

    azure_container_name, azure_report_name, _, _ = _get_azure_options(options)
    if azure_container_name and azure_report_name:
        azure_valid = True
    elif not (azure_container_name or azure_report_name):
        azure_valid = True
    if not azure_valid:
        msg = "Both {} and {} must be supplied, if one is provided."
        msg = msg.format("--azure-container-name", "--azure-report-name")
        parser.error(msg)
    return azure_valid


def _validate_ocp_arguments(parser, options):
    """Validate ocp argument combination.

    Args:
        parser (Object): ArgParser parser.
        options (Dict): dictionary of arguments.
    Raises:
        (ParserError): If combination is invalid.

    """

    ocp_cluster_id, insights_upload, minio_upload, payload_name = _get_ocp_options(options)
    if ocp_cluster_id is None:
        msg = "{} must be supplied."
        msg = msg.format("--ocp-cluster-id")
        parser.error(msg)
    elif insights_upload is not None and not os.path.isdir(insights_upload):
        insights_user = os.environ.get("INSIGHTS_USER")
        insights_password = os.environ.get("INSIGHTS_PASSWORD")
        hcc_service_account_id = os.environ.get("HCC_SERVICE_ACCOUNT_ID")
        hcc_service_account_secret = os.environ.get("HCC_SERVICE_ACCOUNT_SECRET")
        insights_account_id = os.environ.get("INSIGHTS_ACCOUNT_ID")
        insights_org_id = os.environ.get("INSIGHTS_ORG_ID")
        if (
            (insights_account_id is None or insights_org_id is None)
            and (insights_user is None or insights_password is None)
            and (hcc_service_account_id is None or hcc_service_account_secret is None)
        ):
            msg = (
                f"\n\t--insights-upload {insights_upload} was supplied as an argument\n"
                "\tbut this directory does not exist locally. Attempting to upload to Ingress instead, but\n"
                "\tthe environment must have \n\t\\HCC_SERVICE_ACCOUNT_ID and HCC_SERVICE_ACCOUNT_SECRET\n\tor\n"
                "\t\tINSIGHTS_ACCOUNT_ID and INSIGHTS_ORG_ID\n\tdefined when attempting an upload to Ingress.\n"
            )
            msg = msg.format("--insights-upload", insights_upload)
            parser.error(msg)
    elif minio_upload:
        access_key = os.environ.get("S3_ACCESS_KEY")
        secret_key = os.environ.get("S3_SECRET_KEY")
        bucket_name = os.environ.get("S3_BUCKET_NAME")
        if access_key is None or secret_key is None or bucket_name is None:
            msg = (
                f"\n\t--minio-upload {minio_upload} was supplied as an argument\n"
                "\tbut the environment must have \n\t\tS3_ACCESS_KEY and S3_SECRET_KEY and S3_BUCKET_NAME\n"
                "\tdefined when attempting an upload to Minio (or S3).\n"
            )
            msg = msg.format("--minio-upload", minio_upload)
            parser.error(msg)
    if payload_name and not minio_upload:
        msg = "\n\t--payload-name is only used with --minio-upload\n"
        msg = msg.format("--payload-name", payload_name)
        parser.error(msg)

    return True


def _validate_gcp_arguments(parser, options):
    """Validate aws argument combination.

    Args:
        parser (Object): ArgParser parser.
        options (Dict): dictionary of arguments.
    Raises:
        (ParserError): If combination is invalid.

    """
    return True


def _validate_provider_inputs(parser, options):
    """Validate provider inputs.

    Args:
        parser (Object): ArgParser parser.
        options (Dict): dictionary of arguments.
    Raises:
        (ParserError): If combination is invalid.

    """
    valid_inputs = False
    provider_type = options.get("provider")
    VALIDATOR_MAP = {
        "aws": _validate_aws_arguments,
        "aws-marketplace": _validate_aws_arguments,
        "azure": _validate_azure_arguments,
        "gcp": _validate_gcp_arguments,
        "ocp": _validate_ocp_arguments,
    }

    if VALIDATOR_MAP.get(provider_type):
        func = VALIDATOR_MAP.get(provider_type)
        valid_inputs = func(parser, options)
    else:
        msg = "One of {}, {}, {}, {}, or {} must be supplied to generate a report."
        msg = msg.format("aws", "aws-marketplace", "azure", "ocp", "gcp")
        parser.error(msg)
    return (valid_inputs, provider_type)


def _load_static_report_data(options):
    """Validate/load and set start_date if static file is provided."""
    if not options.get("static_report_file"):
        return

    static_file = options.get("static_report_file")
    if not os.path.exists(static_file):
        LOG.error(f"file does not exist: '{static_file}'")
        sys.exit()

    LOG.info("Loading static data...")
    aws_tags = set()
    start_dates = []
    end_dates = []
    static_report_data = load_yaml(static_file)
    for generator_dict in static_report_data.get("generators"):
        for attributes in generator_dict.values():
            start_date = get_start_date(attributes, options)
            generated_start_date = calculate_start_date(start_date)
            start_dates.append(generated_start_date)

            end_date = attributes.get("end_date", options.get("end_date"))
            generated_end_date = today()
            if end_date and (
                end_date != today().date()
                or (
                    isinstance(end_date, datetime.datetime)
                    and (end_date.date() != today().date() or end_date.hour != 0)
                )
            ):
                generated_end_date = calculate_end_date(generated_start_date, end_date)

            if options.get("provider") == "azure":
                generated_end_date += datetime.timedelta(hours=24)

            end_dates.append(generated_end_date)

            attributes["start_date"] = str(generated_start_date)
            attributes["end_date"] = str(generated_end_date)

            if options.get("provider") == "aws":
                aws_tags.update(attributes.get("tags", {}).keys())

    options["start_date"] = min(start_dates)
    latest_date = max(end_dates)
    last_day_of_month = calendar.monthrange(year=latest_date.year, month=latest_date.month)[1]
    options["end_date"] = latest_date.replace(day=last_day_of_month, hour=0, minute=0)
    options["static_report_data"] = static_report_data

    if options.get("provider") == "aws" and aws_tags:
        options["aws_tags"] = aws_tags

    return True


def get_start_date(attributes, options):
    """Gets a start date from from yml or cli, returns None if neither"""
    if attributes.get("start_date"):
        return attributes.get("start_date")
    elif options.get("start_date"):
        return options.get("start_date")
    else:
        return None


def calculate_start_date(start_date):
    """Return a datetime for the start date."""
    if start_date == "last_month":
        generated_start_date = today().replace(day=1, hour=0, minute=0, second=0) + relativedelta(months=-1)
    elif start_date == "today":
        generated_start_date = today().replace(hour=0, minute=0, second=0)
    elif start_date and isinstance(start_date, datetime.datetime):
        generated_start_date = start_date
    elif start_date and isinstance(start_date, datetime.date):
        generated_start_date = datetime.datetime(start_date.year, start_date.month, start_date.day)
    elif start_date:
        generated_start_date = date_parser.parse(start_date)
    else:
        generated_start_date = today().replace(day=1, hour=0, minute=0, second=0)
    if generated_start_date.tzinfo is None:
        generated_start_date = generated_start_date.replace(tzinfo=datetime.UTC)
    return generated_start_date


def calculate_end_date(start_date, end_date):
    """Return a datetime for the end date."""
    try:
        if end_date == "last_month":
            generated_end_date = today().replace(day=1, hour=0, minute=0, second=0) + relativedelta(months=-1)
        elif end_date == "today":
            generated_end_date = today().replace(hour=0, minute=0, second=0)
        elif end_date and isinstance(end_date, datetime.datetime):
            generated_end_date = end_date
        elif end_date and isinstance(end_date, datetime.date):
            generated_end_date = datetime.datetime(end_date.year, end_date.month, end_date.day)
        else:
            generated_end_date = date_parser.parse(end_date)
    except TypeError:
        offset = end_date
        offset_date = start_date + relativedelta(days=offset)
        if offset_date.month > start_date.month:
            generated_end_date = offset_date
        else:
            generated_end_date = min(start_date + relativedelta(days=offset), today())
    if generated_end_date.tzinfo is None:
        generated_end_date = generated_end_date.replace(tzinfo=datetime.UTC)
    if generated_end_date < start_date:
        raise ValueError("Static yaml error: End date must be after start date.")
    return generated_end_date


def fix_dates(options, provider_type):
    """Correct any unique dates."""
    # Azure end_date is always the following day
    if options["start_date"].tzinfo is None:
        options["start_date"] = options["start_date"].replace(tzinfo=datetime.UTC)
    if options["end_date"].tzinfo is None:
        options["end_date"] = options["end_date"].replace(tzinfo=datetime.UTC)
    if provider_type == "azure":
        options["end_date"] += relativedelta(days=1)

    if options["end_date"] < options["start_date"]:
        raise ValueError("End date must be after start date.")


def run(provider_type, options):
    """Run nise."""
    static_data_bool = _load_static_report_data(options)
    if not options.get("start_date"):
        raise NiseError("'start_date' is required in static files.")
    if not static_data_bool:
        fix_dates(options, provider_type)

    LOG.debug("Options are: %s", pformat(options))

    LOG.info("Creating reports...")
    if provider_type == "aws":
        aws_create_report(options)
    elif provider_type == "aws-marketplace":
        aws_create_marketplace_report(options)
    elif provider_type == "azure":
        azure_create_report(options)
    elif provider_type == "ocp":
        ocp_create_report(options)
    elif provider_type == "gcp":
        gcp_create_report(options)


def main():
    """Run data generation program."""
    parser = create_parser()
    args = parser.parse_args()
    if args.log_level:
        LOG.setLevel(LOG_VERBOSITY[args.log_level])
    if not args.command:
        parser.error('"yaml" or "report" argument must be specified')
    elif args.command == "yaml":
        yaml_main(args)
        return
    options = vars(args)
    LOG.debug("Options are: %s", pformat(options))

    if not (options.get("start_date") or options.get("static_report_file")):
        parser.error("the following arguments are required: -s, --start-date")

    _, provider_type = _validate_provider_inputs(parser, options)

    run(provider_type, options)


if __name__ == "__main__":
    main()<|MERGE_RESOLUTION|>--- conflicted
+++ resolved
@@ -22,11 +22,8 @@
 import os
 import sys
 import time
-<<<<<<< HEAD
 from datetime import timezone
-=======
 from pathlib import Path
->>>>>>> 2f9617da
 from pprint import pformat
 
 from dateutil import parser as date_parser
