--- conflicted
+++ resolved
@@ -476,7 +476,6 @@
     return full_file_name
 
 
-<<<<<<< HEAD
 def default_currency(currency, static_currency):
     if currency:
         return currency
@@ -484,7 +483,6 @@
         return static_currency
     else:
         return "USD"
-=======
 def aws_create_marketplace_report(options):  # noqa: C901
     """Create a marketplace usage report file."""
     static_report_data = options.get("static_report_data")
@@ -508,7 +506,6 @@
         options["accounts_list"] = None
 
         aws_create_report(options)
->>>>>>> 90d5c9a8
 
 
 def aws_create_report(options):  # noqa: C901
