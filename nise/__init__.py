<<<<<<< HEAD
__version__ = "3.2.0"
=======
__version__ = "4.0.0"
>>>>>>> e8d568d0
VERSION = __version__.split(".")<|MERGE_RESOLUTION|>--- conflicted
+++ resolved
@@ -1,6 +1,3 @@
-<<<<<<< HEAD
-__version__ = "3.2.0"
-=======
-__version__ = "4.0.0"
->>>>>>> e8d568d0
+__version__ = "4.0.1"
+
 VERSION = __version__.split(".")