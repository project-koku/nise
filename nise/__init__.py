--- conflicted
+++ resolved
@@ -1,7 +1,4 @@
-<<<<<<< HEAD
-__version__ = "4.2.2"
-=======
-__version__ = "4.2.8"
->>>>>>> c39f7f04
+__version__ = "4.2.9"
+
 
 VERSION = __version__.split(".")